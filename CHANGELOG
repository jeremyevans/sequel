<<<<<<< HEAD
=== HEAD

* Add a Tree plugin for treating model objects as being part of a tree (jeremyevans, mwlang)

* Add a :methods_module association option, for choosing the module into which association methods are placed (jeremyevans)

* Add a List plugin for treating model objects as being part of a list (jeremyevans, aemadrid)

* Make :encoding option work on MySQL even if config file specifies different encoding (jeremyevans) (#300)

* Don't attempt to use class polymorphism in the class_table_inheritance plugin if no cti_key is defined (jeremyevans)

* Add a XmlSerializer plugin for serializing/deserializing model objects to/from XML (jeremyevans)

* Add a JsonSerializer plugin for serializing/deserializing model objects to/from JSON (jeremyevans)

* Handle unsigned integers in the schema dumper (jeremyevans)

=======
=== 3.12.1 (2010-06-09)

* Make :encoding option work on MySQL even if config file specifies different encoding (jeremyevans) (#300)

>>>>>>> 73046946
=== 3.12.0 (2010-06-01)

* Add a :deferrable option to foreign_key for creating deferrable foreign keys (hydrow)

* Add a :join_table_block many_to_many association option used by the add/remove/remove_all methods (jeremyevans)

* Add an AssociationPks plugin that adds association_pks and association_pks= methods for *_to_many associations (jeremyevans)

* Add an UpdatePrimaryKey plugin that allows you to update the primary key of a model object (jeremyevans)

* Add a SkipCreateRefresh plugin that skips the refresh when saving new model objects (jeremyevans)

* Add a StringStripper plugin that strips strings before assigning them to model attributes (jeremyevans)

* Allow the :eager_loader association proc to accept a single hash instead of 3 arguments (jeremyevans)

* Add a Dataset#order_append alias for order_more, for consistency with order_prepend (jeremyevans)

* Add a Dataset#order_prepend method that adds to the end of an existing order (jeremyevans)

* Add a Sequel::NotImplemented exception class, use instead of NotImplementedError (jeremyevans)

* Correctly handle more than 2 hierarchy levels in the single table inheritance plugin (jeremyevans)

* Allow using a custom column value<->class mapping to the single_table_inheritance plugin (jeremyevans, tmm1)

* Handle SQL::Identifiers in the schema_dumper extension (jeremyevans) (#304)

* Make sure certain alter table operations clear the schema correctly on MySQL (jeremyevans) (#301)

* Fix leak of JDBC Statement objects when using transactions on JDBC on databases that support savepoints (jeremyevans)

* Add DatabaseDisconnectError support to the ODBC adapter (Joshua Hansen)

* Make :encoding option work on MySQL in some cases where it was ignored (jeremyevans) (#300)

* Make Model::Errors#on always return nil if there are no errors on that attribute (jeremyevans)

* When using multiple plugins that add before hooks, the order that the hooks are called may have changed (jeremyevans)

* The hook_class_methods plugin no longer skips later after hooks if earlier after hooks return false (jeremyevans)

* Add Model#set_fields and update_fields, similar to set_only and update_only but ignoring other keys in the hash (jeremyevans)

* Add Model.qualified_primary_key_hash, similar to primary_key_hash but with qualified columns (jeremyevans)

* Make Model::Errors#empty? handle attributes with empty error arrays (jeremyevans)

* No longer apply association options to join table dataset when removing all many_to_many associated objects (jeremyevans)

* Log the execution times of migrations to the database's loggers (jeremyevans)

* Add a TimestampMigrator that can work with migrations where versions are timestamps, and handle migrations applied out of order (jeremyevans)

* Completely refactor Sequel::Migrator, now a class instead of a module (jeremyevans)

* Save migration version after each migration, instead of after all migrations (jeremyevans)

* Raise an error if missing a migration version (jeremyevans)

* Raise an error if using a duplicate migration version (jeremyevans)

* Add a Sequel.migration DSL for defining migrations (jeremyevans)

* Add a sharding plugin giving Sequel::Model objects support for dealing with sharding (jeremyevans)

* Handle timestamp(N) with time zone data types (hone)

* Fix MSSQL temporary table creation, but watch out as it changes the table name (gpd, jeremyevans) (#299)

=== 3.11.0 (2010-05-03)

* Allow shared postgresql adapter to work with ruby 1.9 with the -Ku switch (golubev.pavel) (#298)

* Add support for connecting to MSSQL via JTDS in the JDBC adapter (jeremyevans)

* Support returning the number of rows updated/deleted on MSSQL when using the ADO adapter with an explicit :provider (jeremyevans)

* Support transactions in the ADO adapter if not using the default :provider (jeremyevans)

* Make Database#disconnect not raise an exception when using the unsharded single connection pool (jeremyevans)

* Attempt to handle JDBC connection problems in cases where driver auto loading doesn't work (e.g. Tomcat) (elskwid)

* Make native MySQL adapter's tinyint to boolean conversion only convert tinyint(1) columns and not larger tinyint columns (roland.swingler) (#294)

* Fix use of limit with distinct on Microsoft SQL Server (jeremyevans) (#297)

* Correctly swallow errors when using :ignore_index_errors in Database#create_table when using unsupported indexes (jeremyevans) (#295)

* Fix insert returning the autogenerated key when using the 5.1.12 MySQL JDBC driver (viking)

* Consider number/numeric/decimal columns with a 0 scale to be integer columns (e.g. numeric(10, 0)) (jeremyevans, QaDes)

* Fix Database#rename_table on Microsoft SQL Server (rohit.namjoshi) (#293)

* Add Dataset#provides_accurate_rows_matched?, for seeing if update and delete are likely to return correct numbers (jeremyevans)

* Add require_modification to Sequel::Model, for checking that model instance updating and deleting affects a single row (jeremyevans)

* Fix leak of ResultSets when getting metadata in the jdbc adapter (jrun)

* Make Dataset#filter and related methods just clone receiver if given an empty argument, such as {}, [], or '' (jeremyevans)

* Add instance_filters plugin, for adding arbitrary filters when updating/destroying the instance (jeremyevans)

* No longer create the #{plugin}_opts methods for plugins (jeremyevans)

* Support :auto_vacuum, :foreign_keys, :synchronous, and :temp_store Database options on SQLite, for thread-safe PRAGMA setting (jeremyevans)

* Add foreign_keys accessor to SQLite Database objects (enabled by default), which modifies the foreign_keys PRAGMA available in 3.6.19+ (jeremyevans)

* Add an Database#sqlite_version method when connecting to SQLite, used to determine feature support (jeremyevans)

* Fix rolling back transactions when connecting to Oracle via JDBC (jeremyevans)

* Fix syntax errors when connecting to MSSQL via the dbi adapter (jeremyevans) (#292)

* Add support for an :after_connect option when connection, called with each new connection made (jeremyevans)

* Add support for a :test option when connecting to be automatically test the connection (jeremyevans)

* Add Dataset#select_append, which always appends to the existing SELECTed columns (jeremyevans)

* Emulate DISTINCT ON on MySQL using GROUP BY (jeremyevans)

* Make MSSQL shared adapter emulate set_column_null alter table op better with types containing sizes (jeremyevans) (#291)

* Add :config_default_group and :config_local_infile options to the native MySQL adapter (jeremyevans)

* Add log_warn_duration attribute to Database, queries that take longer than it will be logged at warn level (jeremyevans)

* Switch Database logging to use log_yield instead of log_info, queries that raise errors are now logged at error level (jeremyevans)

* Update active_model plugin to work with the ActiveModel::Lint 3.0.0beta2 specs (jeremyevans)

* Support JNDI connection strings in the JDBC adapter (jrun)

=== 3.10.0 (2010-04-02)

* Make one_to_one setter and *_to_many remove_all methods apply the association options (jeremyevans)

* Make nested_attributes plugin handle invalid many_to_one associations better (john_firebaugh)

* Remove private methods from Sequel::BasicObject on ruby 1.8 (i.e. most Kernel methods) (jeremyevans)

* Add Sequel::BasicObject.remove_methods!, useful on 1.8 if libraries required after Sequel add methods to Object (jeremyevans)

* Change Sequel.connect with a block to return the block's value (jonas11235)

* Add an rcte_tree plugin, which uses recursive common table expressions for loading trees stored as adjacency lists (jeremyevans)

* Make typecast_on_load plugin also typecast when refreshing the object (either explicitly or implicitly after creation) (jeremyevans)

* Fix schema parsing and dumping of tinyint columns when connecting to MySQL via the do adapter (ricardochimal)

* Fix transactions when connecting to Oracle via JDBC (jeremyevans)

* Fix plugin loading when plugin module name is the same as an already defined top level constant (jeremyevans)

* Add an AS400 JDBC subadapter (need jt400.jar in classpath) (jeremyevans, bhauff)

* Fix the emulated MSSQL offset support when core extensions are not used (jeremyevans)

* Make Sequel::BasicObject work correctly on Rubinius (kronos)

* Add the :eager_loader_key option to associations, useful for custom eager loaders (jeremyevans)

* Dataset#group_and_count no longer orders by the count (jeremyevans)

* Fix Dataset#limit on MSSQL 2000 (jeremyevans)

* Support eagerly load nested associations when lazily loading *_to_one associations using the :eager option (jeremyevans)

* Fix the one_to_one setter to work with a nil argument (jeremyevans)

* Cache one_to_one associations like many_to_one associations instead of one_to_many associations (jeremyevans)

* Use the singular form for one_to_one association names instead of the plural form (john_firebaugh)

* Add real one_to_one associations, using the :one_to_one option of one_to_many is now an error (jeremyevans)

* Add Model#lock! which uses Dataset#for_update to lock model rows (jeremyevans)

* Add Dataset#for_update as a standard dataset method (jeremyevans)

* Add composition plugin, simlar to ActiveRecord's composed_of (jeremyevans)

* Combine multiple complex expressions for simpler SQL and object tree (jeremyevans)

* Add Dataset#first_source_table, for the unaliased version of the table for the first source (jeremyevans)

* Raise a more explicit error if attempting to use the sqlite adapter with sqlite3 instead of sqlite3-ruby (jeremyevans)

=== 3.9.0 (2010-03-04)

* Allow loading adapters and extensions from outside of the Sequel lib directory (jeremyevans)

* Make limit and offset work as bound variables in prepared statements (jeremyevans)

* In the single_table_inheritance plugin, handle case where the sti_key is nil or '' specially (jeremyevans) (#287)

* Handle IN/NOT IN with an empty array (jeremyevans)

* Emulate IN/NOT IN with multiple columns where the database doesn't support it and a dataset is given (jeremyevans)

* Add Dataset#unused_table_alias, for generating a table alias that has not yet been used in the query (jeremyevans)

* Support an empty database argument in bin/sequel, useful for testing things without a real database (jeremyevans)

* Support for schemas and aliases when eager graphing (jeremyevans)

* Handle using an SQL::Identifier as an 4th option to Dataset#join_table (jeremyevans)

* Move gem spec from Rakefile to a .gemspec file, for compatibility with gem build and builder (jeremyevans) (#285)

* Fix MSSQL 2005+ offset emulation on ruby 1.9 (jeremyevans)

* Make active_model plugin work with ActiveModel 3.0 beta Lint specs, now requires active_model (jeremyevans)

* Correctly create foreign key constraints on MySQL with the InnoDB engine, but you must specify the :key option (jeremyevans)

* Add an optimistic_locking plugin for models, similar to ActiveRecord's optimistic locking support (jeremyevans)

* Handle implicitly qualified symbols in UPDATE statements, useful for updating joined datasets (jeremyevans)

* Have schema_dumper extension pass options hash to Database#tables (jeremyevans) (#283)

* Make all internal uses of require thread-safe (jeremyevans)

* Refactor connection pool into 4 separate pools, increase performance for unsharded setups (jeremyevans)

* Change a couple instance_evaled lambdas into procs, for 1.9.2 compatibility (jeremyevans)

* Raise error message earlier if DISTINCT ON is used on SQLite (jeremyevans)

* Speed up prepared statements on SQLite (jeremyevans)

* Correctly handle ODBC timestamps when database_timezone is nil (jeremyevans)

* Add Sequel::ValidationFailed#errors (tmm1)

=== 3.8.0 (2010-01-04)

* Catch cases in the postgres adapter where exceptions weren't converted or raised appropriately (jeremyevans)

* Don't double escape backslashes in string literals in the mssql shared adapter (john_firebaugh)

* Fix order of ORDER and HAVING clauses in the mssql shared adapter (mluu)

* Add validates_type to the validation_helpers plugin (mluu)

* Attempt to detect database disconnects in the JDBC adapter (john_firebaugh)

* Add Sequel::SQL::Expression#==, so arbtirary expressions can be compared by value (dlee)

* Respect the :size option for the generic File type on MySQL to create tinyblob, mediumblob, and longblob (ibc)

* Don't use the OUTPUT clause on SQL Server versions that don't support it (pre-2005) (jeremyevans) (#281)

* Raise DatabaseConnectionErrors in the single-threaded connection pool if unable to connect (jeremyevans)

* Fix handling of non-existent server in single-threaded connection pool (jeremyevans)

* Default to using mysqlplus driver in the native mysql adapter, fall back to mysql driver (ibc, jeremyevans)

* Handle 64-bit integers in JDBC prepared statements (paulfras)

* Improve blob support when using the H2 JDBC subadapter (nullstyle, jeremyevans, paulfras)

* Add Database#each_server, which yields a new Database object for each server in the connection pool which is connected to only that server (jeremyevans)

* Add Dataset#each_server, which yields a dataset for each server in the connection pool which is will execute on that server (jeremyevans)

* Remove meta_eval and metaclass private methods from Sequel::Metaprogramming (jeremyevans)

* Merge Dataset::FROM_SELF_KEEP_OPTS into Dataset::NON_SQL_OPTIONS (jeremyevans)

* Add Database#remove_servers for removing servers from the pool on the fly (jeremyevans)

* When disconnecting servers, if there are any connections to the server currently in use, schedule them to be disconnected (jeremyevans)

* Allow disconnecting specific server(s)/shard(s) in Database#disconnect via a :servers option (jeremyevans)

* Handle multiple statements in a single query in the native MySQL adapter in all cases, not just when selecting via Dataset#each (jeremyevans)

* In the boolean_readers plugin, don't raise an error if the model's columns can't be determined (jeremyevans)

* In the identity_map plugin, remove instances from the cache if they are deleted/destroyed (jeremyevans)

* Add Database#add_servers, for adding new servers/shards on the fly (chuckremes, jeremyevans)

=== 3.7.0 (2009-12-01)

* Add Dataset#sequence to the shared Oracle Adapter, for returning autogenerated primary key values on insert (jeremyevans) (#280)

* Bring support for modifying joined datasets into Sequel proper, supported on MySQL and PostgreSQL (jeremyevans)

* No longer use native autoreconnection in the mysql adapter (jeremyevans)

* Add NULL, NOTNULL, TRUE, SQLTRUE, FALSE, and SQLFALSE constants (jeremyevans)

* Add Dataset #select_map, #select_order_map, and #select_hash (jeremyevans)

* Make Dataset#group_and_count handle arguments other than Symbols (jeremyevans)

* Add :only_if_modified option to validates_unique method in validation_helpers plugin (jeremyevans)

* Allow specifying the dataset alias via :alias option when using union/intersect/except (jeremyevans)

* Allow Model#destroy to take an options hash and respect a :transaction option (john_firebaugh)

* If a transaction is being used, raise_on_save_failure is false, and a before hook returns false, rollback the transaction (john_firebaugh, jeremyevans)

* In the schema_dumper, explicitly specify the :type option if it isn't Integer (jeremyevans)

* On postgres, use bigserial type if :type=>Bignum is given as an option to primary_key (jeremyevans)

* Use READ_DEFAULT_GROUP in the mysql adapter to load the options in the client section of the my.cnf file (crohr)

=== 3.6.0 (2009-11-02)

* Make the MSSQL shared adapter correctly parse the column schema information for tables in the non-default database schema (rohit.namjoshi)

* Use save_changes instead of save when updating existing associated objects in the nested_attributes plugin (jeremyevans)

* Allow Model#save_changes to accept an option hash that is passed to save, so you can save changes without validating (jeremyevans)

* Make nested_attributes plugin add newly created objects to cached association array immediately (jeremyevans)

* Make add_ association method not add the associated object to the cached array if it's already there (jeremyevans)

* Add Model#modified! for explicitly marking an object as modified, so save_changes/update will run callbacks even if no columns have been modified (jeremyevans)
 
* Add support for a :fields option in the nested attributes plugin, and only allow updating of the fields specified (jeremyevans)

* Don't allow modifying keys related to the association when updating existing objects in the nested_attributes plugin (jeremyevans)

* Add associated_object_keys method to AssociationReflection objects, specifying the key(s) in the associated model table related to the association (jeremyevans)

* Support the memcached protocol in the caching plugin via the new :ignore_exceptions option (EppO, jeremyevans)

* Don't modify array with a string and placeholders passed to Dataset#filter or related methods (jeremyevans)

* Speed up Amalgalite adapter (copiousfreetime)

* Fix bound variables on PostgreSQL when using nil and potentially other values (jeremyevans)

* Allow easier overriding of default options used in the validation_helpers plugin (jeremyevans)

* Have Dataset#literal_other call sql_literal on the object if it responds to it (heda, michaeldiamond)

* Fix Dataset#explain in the amalgalite adapter (jeremyevans)

* Have Model.table_name respect table aliases (jeremyevans)

* Allow marshalling of saved model records after calling #marshallable! (jeremyevans)

* one_to_many association methods now make sure that the removed object is currently associated to the receiver (jeremyevans)

* Model association add_ and remove_ methods now have more descriptive error messages (jeremyevans)

* Model association add_ and remove_ methods now make sure passed object is of the correct class (jeremyevans)

* Model association remove_ methods now accept a primary key value and disassociate the associated model object (natewiger, jeremyevans)

* Model association add_ methods now accept a hash and create a new associated model object (natewiger, jeremyevans)

* Dataset#window for PostgreSQL datasets now respects previous windows (jeremyevans)

* Dataset#simple_select_all? now ignores options that don't affect the SQL being issued (jeremyevans)

* Account for table aliases in eager_graph (mluu)

* Add support for MSSQL clustered index creation (mluu)

* Implement insert_select in the MSSQL adapter via OUTPUT. Can be disabled via disable_insert_output. (jfirebaugh, mluu)

* Correct error handling when beginning a transaction fails (jfirebaugh, mluu)

* Correct JDBC binding for Time objects in prepared statements (jfirebaugh, jeremyevans)

* Emulate JOIN USING clause poorly using JOIN ON if the database doesn't support JOIN USING (e.g. MSSQL, H2) (jfirebaugh, jeremyevans)

* Support column aliases in Dataset#group_and_count (jfirebaugh)

* Support preparing insert statements of the form insert(1,2,3) and insert(columns, values) (jfirebaugh)

* Fix add_index for tables in non-default schema (jfirebaugh)

* Allow named placeholders in placeholder literal strings (jeremyevans)

* Allow the force_encoding plugin to work when refreshing (jeremyevans)

* Add Dataset#bind for setting bound variable values before calling #call (jeremyevans)

* Add additional join methods to Dataset: (cross|natural|(natural_)?(full|left|right))_join (jeremyevans)

* Fix use a dataset aggregate methods (e.g. sum) on limited/grouped/etc. datasets (jeremyevans)

* Clear changed_columns when saving new model objects with a database adapter that supports insert_select, such as postgres (jeremyevans)

* Fix Dataset#replace with default values on MySQL, and respect insert-related options (jeremyevans)

* Fix Dataset#lock on PostgreSQL (jeremyevans)

* Fix Dataset#explain on SQLite (jeremyevans)

* Add Dataset#use_cursor to the native postgres adapter, for processing large datasets (jeremyevans)

* Don't ignore Class.inherited in Sequel::Model.inherited (antage) (#277)

* Optimize JDBC::MySQL::DatabaseMethods#last_insert_id to prevent additional queries (tmm1)

* Fix use of MSSQL with ruby 1.9 (cult hero)

* Don't try to load associated objects when the current object has NULL for one of the key fields (jeremyevans)

* No longer require GROUP BY to use HAVING, except on SQLite (jeremyevans)

* Add emulated support for the lack of multiple column IN/NOT IN support in MSSQL and SQLite (jeremyevans)

* Add emulated support for #ilike on MSSQL and H2 (jeremyevans)

* Add a :distinct option for all associations, which uses the SQL DISTINCT clause (jeremyevans)

* Don't require :: prefix for constant lookups in instance_evaled virtual row blocks on ruby 1.9 (jeremyevans)

=== 3.5.0 (2009-10-01)

* Correctly literalize timezones in timestamps when using Oracle (jeremyevans)

* Add class_table_inheritance plugin, supporting inheritance in the database using a table-per-model-class approach (jeremyevans)

* Allow easier overriding of model code to insert and update individual records (jeremyevans)

* Allow graphing to work on previously joined datasets, and eager graphing of models backed by joined datasets (jeremyevans)

* Fix MSSQL emulated offset support for datasets with row_procs (e.g. Model datasets) (jeremyevans)

* Support composite keys with set_primary_key when called with an array of multiple symbols (jeremyevans)

* Fix select_more and order_more to not affect receiver (tamas.denes, jeremyevans)

* Support composite keys in model associations, including many_through_many plugin support (jeremyevans)

* Add the force_encoding plugin for forcing encoding of strings for models (requires ruby 1.9) (jeremyevans)

* Support DataObjects 0.10 (previous DataObjects versions are now unsupported) (jeremyevans)

* Allow the user to specify the ADO connection string via the :conn_string option (jeremyevans)

* Add thread_local_timezones extension for allow per-thread overrides of the global timezone settings (jeremyevans)

* Add named_timezones extension for using named timezones such as "America/Los_Angeles" using TZInfo (jeremyevans)

* Pass through unsigned/elements/size and other options when altering columns on MySQL (tmm1)

* Replace Dataset#virtual_row_block_call with Sequel.virtual_row (jeremyevans)

* Allow Dataset #delete, #update, and #insert to respect existing WITH clauses on MSSQL (dlee, jeremyevans)

* Add touch plugin, which adds Model#touch for updating an instance's timestamp, as well as touching associations when an instance is updated or destroyed (jeremyevans)

* Add sql_expr extension, which adds the sql_expr to all objects, giving them easy access to Sequel's DSL (jeremyevans)

* Add active_model plugin, which gives Sequel::Model an ActiveModel compliant API, passes the ActiveModel::Lint tests (jeremyevans)

* Fix MySQL commands out of sync error when using queries with multiple result sets without retrieving all result sets (jeremyevans)

* Allow splitting of multiple result sets into separate arrays when using multiple statements in a single query in the native MySQL adapter (jeremyevans)

* Don't include primary key indexes when parsing MSSQL indexes on JDBC (jeremyevans)

* Make Dataset#insert_select return nil on PostgreSQL if disable_insert_returning is used (jeremyevans)

* Speed up execution of prepared statements with bound variables on MySQL (ibc@aliax.net)
 
* Add association_dependencies plugin, for deleting, destroying, or nullifying associated objects when destroying a model object (jeremyevans)

* Add :validate association option, set to false to not validate when implicitly saving associated objects (jeremyevans)

* Add subclasses plugin, for recording all of a models subclasses and descendent classes (jeremyevans)

* Add looser_typecasting extension, for using .to_f and .to_i instead of Kernel.Float and Kernel.Integer when typecasting floats and integers (jeremyevans)

* Catch database errors when preparing statements or setting variable values when using the native MySQL adapter (jeremyevans)

* Add typecast_on_load plugin, for fixing bad database typecasting when loading model objects (jeremyevans)

* Detect more types of MySQL disconnection errors (jeremyevans)

* Add Sequel.convert_exception_class for wrapping exceptions (jeremyevans)

* Model#modified? now always considers new records as modified (jeremyevans)

* Typecast before checking current model attribute value, instead of after (jeremyevans)

* Don't attempt to use unparseable defaults as literals when dumping the schema for a MySQL database (jeremyevans)

* Handle MySQL enum defaults in the schema dumper (jeremyevans)

* Support Database#server_version on MSSQL (dlee, jeremyevans)

* Support updating and deleting joined datasets on MSSQL (jfirebaugh)

* Support the OUTPUT SQL clause on MSSQL delete, insert, and update statements (jfirebaugh)

* Refactor generation of delete, insert, select, and update statements (jfirebaugh, jeremyevans)

* Do a better job of parsing defaults on MSSQL (jfirebaugh)

=== 3.4.0 (2009-09-02)

* Allow datasets without tables to work correctly on Oracle (mikegolod)

* Add #invert, #asc, and #desc to OrderedExpression (dlee)

* Allow validates_unique to take a block used to scope the uniqueness constraint (drfreeze, jeremyevans)

* Automatically save a new many_to_many associated object when associating the object via add_* (jeremyevans)

* Add a nested_attributes plugin for modifying associated objects directly through a model object (jeremyevans)

* Add an instance_hooks plugin for adding hooks to specific model instances (jeremyevans)

* Add a boolean_readers plugin for creating attribute? methods for boolean columns (jeremyevans)

* Add Dataset#ungrouped which removes existing grouping (jeremyevans)

* Make Dataset#group with nil or no arguments to remove existing grouping (dlee)

* Fix using multiple emulated ALTER TABLE statements (e.g. drop_column) in a single alter_table block on SQLite (jeremyevans)

* Don't allow inserting on a grouped dataset or a dataset that selects from multiple tables (jeremyevans)

* Allow class Item < Sequel::Model(DB2) to work (jeremyevans)

* Add Dataset#truncate for truncating tables (jeremyevans)

* Add Database#run method for executing arbitrary SQL on a database (jeremyevans)

* Handle index parsing correctly for tables in a non-default schema on JDBC (jfirebaugh)

* Handle unique index parsing correctly when connecting to MSSQL via JDBC (jfirebaugh)

* Add support for converting Time/DateTime to local or UTC time upon storage, retrieval, or typecasting (jeremyevans)

* Accept a hash when typecasting values to date, time, and datetime types (jeremyevans)

* Make JDBC adapter prepared statements support booleans, blobs, and potentially any type of object (jfirebaugh)

* Refactor the inflection support and modify the default inflections (jeremyevans, dlee)

* Make the serialization and lazy_attribute plugins add accessor methods to modules included in the class (jeremyevans)

* Make Database#schema on JDBC include a :column_size entry specifying the maximum length/precision for the column (jfirebaugh)

* Make Database#schema on JDBC accept a :schema option (dlee)

* Fix Dataset#import when called with a dataset (jeremyevans)

* Give a much more descriptive error message if the mysql.rb driver is detected (jeremyevans)

* Make postgres adapter work with a modified postgres-pr that raises PGError (jeremyevans)

* Make ODBC adapter respect Sequel.datetime_class (jeremyevans)

* Add support for generic concepts of CURRENT_{DATE,TIME,TIMESTAMP} (jeremyevans)

* Add a timestamps plugin for automatically creating hooks for create and update timestamps (jeremyevans)

* Add support for serializing to json (derdewey)

=== 3.3.0 (2009-08-03)

* Add an assocation_proxies plugin that uses proxies for associations (jeremyevans)

* Have the add/remove/remove_all methods take additional arguments and pass them to the internal methods (clivecrous)

* Move convert_tinyint_to_bool method from Sequel to Sequel::MySQL (jeremyevans)

* Model associations now default to associating to classes in the same scope (jeremyevans, nougad) (#274)

* Add Dataset#unlimited, similar to unfiltered and unordered (jeremyevans)

* Make Dataset#from_self take an options hash and respect an :alias option, giving the alias to use (Phrogz)

* Make the JDBC adapter accept a :convert_types option to turn off Java type conversion and double performance (jeremyevans)

* Slight increase in ConnectionPool performance (jeremyevans)

* SQL::WindowFunction can now be aliased/casted etc. just like SQL::Function (jeremyevans)

* Model#save no longer attempts to update primary key columns (jeremyevans)

* Sequel will now unescape values provided in connection strings (e.g. ado:///db?host=server%5cinstance) (jeremyevans)

* Significant improvements to the ODBC and ADO adapters in general (jeremyevans)

* The ADO adapter no longer attempts to use database transactions, since they never worked (jeremyevans)

* Much better support for Microsoft SQL Server using the ADO, ODBC, and JDBC adapters (jeremyevans)

* Support rename_column, set_column_null, set_column_type, and add_foreign_key on H2 (jeremyevans)

* Support adding a column with a primary key or unique constraint to an existing table on SQLite (jeremyevans)

* Support altering a column's type, null status, or default on SQLite (jeremyevans)

* Fix renaming a NOT NULL column without a default on MySQL (nougad, jeremyevans) (#273)

* Don't swallow DatabaseConnectionErrors when creating model subclasses (tommy.midttveit)

=== 3.2.0 (2009-07-02)

* In the STI plugin, don't overwrite the STI field if it is already set (jeremyevans)

* Add support for Common Table Expressions, which use the SQL WITH clause (jeremyevans)

* Add SQL::WindowFunction, expand virtual row blocks to support them and other constructions (jeremyevans)

* Add Model#autoincrementing_primary_key, for when the autoincrementing key isn't the same as the primary key (jeremyevans)

* Add Dataset#ungraphed, to remove the splitting of results into subhashes or associated records (jeremyevans)
 
* Support :opclass option for PostgreSQL indexes (tmi, jeremyevans)

* Make parsing of server's version more reliable for PostgreSQL (jeremyevans)

* Add Dataset#qualify, which is qualify_to with a first_source default (jeremyevans)

* Add :ruby_default to parsed schema information, which contains a ruby object representing the database default (jeremyevans)

* Fix changing a column's name, type, or null status on MySQL when column has a string default (jeremyevans)

* Remove Dataset#to_table_reference protected method, no longer used (jeremyevans)

* Fix thread-safety issue in stored procedure code (jeremyevans)

* Remove SavepointTransactions module, integrate into Database code (jeremyevans)

* Add supports_distinct_on? method (jeremyevans)

* Remove SQLStandardDateFormat, replace with requires_sql_standard_datetimes? method (jeremyevans)

* Remove UnsupportedIsTrue module, replace with supports_is_true? method (jeremyevans)

* Remove UnsupportedIntersectExcept(All)? modules, replace with methods (jeremyevans)

* Make Database#indexes work on PostgreSQL versions prior to 8.3 (tested on 7.4) (jeremyevans)

* Fix bin/sequel using a YAML file on 1.9 (jeremyevans)

* Allow connection pool options to be specified in connection string (jeremyevans)

* Handle :user and :password options in the JDBC adapter (jeremyevans)

* Fix warnings when using the ODBC adapter (jeremyevans)

* Add opening_databases.rdoc file for describing how to connect to a database (mwlang, jeremyevans)

* Significantly increase JDBC select performance (jeremyevans)

* Slightly increase SQLite select performance using the native adapter (jeremyevans)

* Majorly increase MySQL select performance using the native adapter (jeremyevans)

* Pass through unsigned/elements/size and other options when altering columns on MySQL (tmm1)

* Allow on_duplicate_key_update to affect Dataset#insert on MySQL (tmm1)

* Support using a given table and column to store schema versions, using new Migrator.run method (bougyman, jeremyevans)

* Fix foreign key table constraints on MySQL (jeremyevans)

* Remove Dataset#table_exists?, use Database#table_exists? instead (jeremyevans)

* Fix graphing of datasets with dataset sources (jeremyevans) (#271)

* Raise a Sequel::Error if Sequel.connect is called with something other than a Hash or String (jeremyevans) (#272)

* Add -N option to bin/sequel to not test the database connection (jeremyevans)

* Make Model.grep call Dataset#grep instead of Enumerable#grep (jeremyevans)

* Support the use of Regexp as first argument to StringExpression.like (jeremyevans)

* Fix Database#indexes on PostgreSQL when the schema used is a symbol (jeremyevans)

=== 3.1.0 (2009-06-04)

* Require the classes match to consider an association a reciprocal (jeremyevans) (#270)

* Make Migrator work correctly with file names like 001_873465873465873465_some_name.rb (jeremyevans) (#267)

* Add Dataset#qualify_to and #qualify_to_first_source, for qualifying unqualified identifiers in the dataset (jeremyevans)

* All the use of #sql_subscript on most SQL::* objects, and support non-integer subscript values (jeremyevans)

* Add reflection.rdoc file which explains and gives examples of many of Sequel's reflection methods (jeremyevans)

* Add many_through_many plugin, allowing you to construct an association to multiple objects through multiple join tables (jeremyevans)

* Add the :cartesian_product_number option to associations, for specifying if they can cause a cartesian product (jeremyevans)

* Make :eager_graph association option work correctly when lazily loading many_to_many associations (jeremyevans)

* Make eager_unique_table_alias consider joined tables as well as tables in the FROM clause (jeremyevans)

* Make add_graph_aliases work correctly even if set_graph_aliases hasn't been used (jeremyevans)

* Fix using :conditions that are a placeholder string in an association (e.g. :conditions=>['a = ?', 42]) (jeremyevans)

* On MySQL, make Dataset#insert_ignore affect #insert as well as #multi_insert and #import (jeremyevans, tmm1)

* Add -t option to bin/sequel to output the full backtrace if an exception is raised (jeremyevans)

* Make schema_dumper extension ignore errors with indexes unless it is dumping in the database-specific type format (jeremyevans)

* Don't dump partial indexes in the MySQL adapter (jeremyevans)

* Add :ignore_index_errors option to Database#create_table and :ignore_errors option to Database#add_index (jeremyevans)

* Make graphing a complex dataset work correctly (jeremyevans)

* Fix MySQL command out of sync errors, disconnect from database if they occur (jeremyevans)

* In the schema_dumper extension, do a much better job of parsing defaults from the database (jeremyevans)

* On PostgreSQL, assume the public schema if one is not given and there is no default in Database#tables (jeremyevans)

* Ignore a :default value if creating a String :text=>true or File column on MySQL, since it doesn't support defaults on text/blob columns (jeremyevans)

* On PostgreSQL, do not raise an error when attempting to reset the primary key sequence for a table without a primary key (jeremyevans)

* Allow plugins to have a configure method that is called on every attempt to load them (jeremyevans)

* Attempting to load an already loaded plugin no longer calls the plugin's apply method (jeremyevans)

* Make plugin's plugin_opts methods return an array of arguments if multiple arguments were given, instead of just the first argument (jeremyevans)

* Keep track of loaded plugins at Model.plugins, allows plugins to depend on other plugins (jeremyevans)

* Make Dataset#insert on PostgreSQL work with static SQL (jeremyevans)

* Add lazy_attributes plugin, for creating attributes that can be lazily loaded from the database (jeremyevans)

* Add tactical_eager_loading plugin, similar to DataMapper's strategic eager loading (jeremyevans)

* Don't raise an error when loading a plugin with DatasetMethods where none of the methods are public (jeremyevans)

* Add identity_map plugin, for creating temporary thread-local identity maps with some caching (jeremyevans)

* Support savepoints when using MySQL and SQLite (jeremyevans)

* Add -C option to bin/sequel that copies one database to another (jeremyevans)

* In the schema_dumper extension, don't include defaults that contain literal strings unless the DBs are the same (jeremyevans)

* Only include valid non-partial indexes of simple column references in the PostgreSQL adapter (jeremyevans)

* Add -h option to bin/sequel for outputting the usage, alias for -? (jeremyevans)

* Add -d and -D options to bin/sequel for dumping schema migrations (jeremyevans)

* Support eager graphing for model tables that lack primary keys (jeremyevans)

* Add Model.create_table? to the schema plugin, similar to Database#create_table? (jeremyevans)

* Add Database#create_table?, which creates the table if it doesn't already exist (jeremyevans)

* Handle ordered and limited datasets correctly when using UNION, INTERSECT, or EXCEPT (jeremyevans)

* Fix unlikely threading bug with class level validations (jeremyevans)

* Make the schema_dumper extension dump tables in alphabetical order in migrations (jeremyevans)

* Add Sequel.extension method for loading extensions, so you don't have to use require (jeremyevans)

* Allow bin/sequel to respect multiple -L options instead of ignoring all but the last one (jeremyevans)

* Add :command_timeout and :provider options to ADO adapter (hgimenez)

* Fix exception messages when Sequel.string_to_* fail (jeremyevans)

* Fix String :type=>:text generic type in the Firebird adapter (wishdev)

* Add Sequel.amalgalite adapter method (jeremyevans)

=== 3.0.0 (2009-05-04)

* Remove dead threads from connection pool if the pool is full and a connection is requested (jeremyevans)

* Add autoincrementing primary key support in the Oracle adapter, using a sequence and trigger (jeremyevans, Mike Golod)

* Make Model#save use the same server it uses for saving as for retrieving the saved record (jeremyevans)

* Add Database#database_type method, for identifying which type of database the object is connecting to (jeremyevans)

* Add ability to reset primary key sequences in the PostgreSQL adapter (jeremyevans)

* Fix parsing of non-simple sequence names (that contain uppercase, spaces, etc.) in the PostgreSQL adapter (jeremyevans)

* Support dumping indexes in the schema_dumper extension (jeremyevans)

* Add index parsing to PostgreSQL, MySQL, SQLite, and JDBC adapters (jeremyevans)

* Correctly quote SQL Array references, and handle qualified identifiers with them (e.g. :table__column.sql_subscript(1)) (jeremyevans)

* Allow dropping an index with a name different than the default name (jeremyevans)

* Allow Dataset#from to remove existing FROM tables when called without an argument, instead of raising an error later (jeremyevans)

* Fix string quoting on Oracle so it doesn't double backslashes (jeremyevans)

* Alias the count function call in Dataset#count, fixes use on MSSQL (akitaonrails, jeremyevans)

* Allow QualifiedIdentifiers to be qualified, to allow :column.qualify(:table).qualify(:schema) (jeremyevans)

* Allow :db_type=>'mssql' option to be respected when using the DBI adapter (akitaonrails)

* Add schema_dumper extension, for dumping schema of tables (jeremyevans)

* Allow generic database types specified as ruby types to take options (jeremyevans)

* Change Dataset#exclude to invert given hash argument, not negate it (jeremyevans)

* Make Dataset#filter and related methods treat multiple arguments more intuitively (jeremyevans)

* Fix full text searching with multiple search terms on MySQL (jeremyevans)

* Fix altering a column name, type, default, or NULL/NOT NULL status on MySQL (jeremyevans)

* Fix index type syntax on MySQL (jeremyevans)

* Add temporary table support, via :temp option to Database#create_table (EppO, jeremyevans)

* Add Amalgalite adapter (jeremyevans)

* Remove Sequel::Metaprogramming#metaattr_accessor and metaattr_reader (jeremyevans)

* Remove Dataset#irregular_function_sql (jeremyevans)

* Add Dataset#full_text_sql to the MySQL adapter (dusty)

* Fix schema type parsing of decimal types on MySQL (jeremyevans)

* Make Dataset#quote_identifier work with SQL::Identifiers (jeremyevans)

* Remove methods and features deprecated in 2.12.0 (jeremyevans)

=== 2.12.0 (2009-04-03)

* Deprecate Java::JavaSQL::Timestamp#usec (jeremyevans)

* Fix Model.[] optimization introduced in 2.11.0 for databases that don't use LIMIT (jacaetevha)

* Don't use the model association plugin if SEQUEL_NO_ASSOCIATIONS constant or environment variable is defined (jeremyevans)

* Don't require core_sql if SEQUEL_NO_CORE_EXTENSIONS constant or environment variable is defined (jeremyevans)

* Add validation_helpers model plugin, which adds instance level validation support similar to previously standard validations, with a different API (jeremyevans)

* Split multi_insert into 2 methods with separate APIs, multi_insert for hashes, import for arrays of columns and values (jeremyevans)

* Deprecate Dataset#transform and Model.serialize, and model serialization plugin (jeremyevans)

* Add multi_insert_update to the MySQL adapter, used for setting specific update behavior when an error occurs when using multi_insert (dusty)

* Add multi_insert_ignore to the MySQL adapter, used for skipping errors on row inserts when using multi_insert (dusty)

* Add Sequel::MySQL.convert_invalid_date_time accessor for dealing with dates like "0000-00-00" and times like "25:00:00" (jeremyevans, epugh)

* Eliminate internal dependence on core_sql extensions (jeremyevans)

* Deprecate Migration and Migrator, require 'sequel/extensions/migration' if you want them (jeremyevans)

* Denamespace Sequel::Error decendants (e.g. use Sequel::Rollback instead of Sequel::Error::Rollback) (jeremyevans)

* Deprecate Error::InvalidTransform, Error::NoExistingFilter, and Error::InvalidStatement (jeremyevans)

* Deprecate Dataset#[] when called without an argument, and Dataset#map when called with an argument and a block (jeremyevans)

* Fix aliasing columns in the JDBC adapter (per.melin) (#263)

* Make Database#rename_table remove the cached schema entry for the table (jeremyevans)

* Make Database schema sql methods private (jeremyevans)

* Deprecate Database #multi_threaded? and #logger (jeremyevans)

* Make Dataset#where always affect the WHERE clause (jeremyevans)

* Deprecate Object#blank? and related extensions, require 'sequel/extensions/blank' to get them back (jeremyevans)

* Move lib/sequel_core into lib/sequel and lib/sequel_model into lib/sequel/model (jeremyevans)

* Remove Sequel::Schema::SQL module, move methods into Sequel::Database (jeremyevans)

* Support creating and dropping schema qualified views (jeremyevans)

* Fix saving a newly inserted record in an after_create or after_save hook (jeremyevans)

* Deprecate Dataset#print and PrettyTable, require 'sequel/extensions/pretty_table' if you want them (jeremyevans)

* Deprecate Database#query and Dataset#query, require 'sequel/extensions/query' if you want them (jeremyevans)

* Deprecate Dataset#paginate and #each_page, require 'sequel/extensions/pagination' if you want them (jeremyevans)

* Fix ~{:bool_col=>true} and related inversions of boolean values (jeremyevans)

* Add disable_insert_returning method to PostgreSQL datasets, so they fallback to just using INSERT (jeremyevans)

* Don't use savepoints by default on PostgreSQL, use the :savepoint option to Database#transaction to use a savepoint (jeremyevans)

* Deprecate Database#transaction accepting a server symbol argument, use an options hash with the :server option (jeremyevans)

* Add Model.use_transactions for setting whether models should use transactions when destroying/saving records (jeremyevans, mjwillson)

* Deprecate Model::Validation::Errors, use Model::Errors (jeremyevans)

* Deprecate string inflection methods, require 'sequel/extensions/inflector' if you use them (jeremyevans)

* Deprecate Model validation class methods, override Model#validate instead or Model.plugin validation_class_methods (jeremyevans)

* Deprecate Model schema methods, use Model.plugin :schema (jeremyevans)

* Deprecate Model hook class methods, use instance methods instead or Model.plugin :hook_class_methods (jeremyevans)

* Deprecate Model.set_sti_key, use Model.plugin :single_table_inheritance (jeremyevans)

* Deprecate Model.set_cache, use Model.plugin :caching (jeremyevans)

* Move most model instance methods into Model::InstanceMethods, for easier overriding of instance methods for all models (jeremyevans)

* Move most model class methods into Model::ClassMethods, for easier overriding of class methods for all models (jeremyevans)

* Deprecate String#to_date, #to_datetime, #to_time, and #to_sequel_time, use require 'sequel/extensions/string_date_time' if you want them (jeremyevans)

* Deprecate Array#extract_options! and Object#is_one_of? (jeremyevans)

* Deprecate Object#meta_def, #meta_eval, and #metaclass (jeremyevans)

* Deprecate Module#class_def, #class_attr_overridable, #class_attr_reader, #metaalias, #metaattr_reader, and #metaatt_accessor (jeremyevans)

* Speed up the calling of most column accessor methods, and reduce memory overhead of creating them (jeremyevans)

* Deprecate Model#set_restricted using Model#[] if no setter method exists, a symbol is used, and the columns are not set (jeremyevans)

* Deprecate Model#set_with_params and #update_with_params (jeremyevans)

* Deprecate Model#save!, use Model.save(:validate=>false) (jeremyevans)

* Deprecate Model#dataset (jeremyevans)

* Deprecate Model.is and Model.is_a, use Model.plugin for plugins (jeremyevans)

* Deprecate Model.str_columns, Model#str_columns, #set_values, #update_values (jeremyevans)

* Deprecate Model.delete_all, .destroy_all, .size, and .uniq (jeremyevans)

* Copy all current dataset options when calling Model.db= (jeremyevans)

* Deprecate Model.belongs_to, Model.has_many, and Model.has_and_belongs_to_many (jeremyevans)

* Remove SQL::SpecificExpression, have subclasses inherit from SQL::Expression instead (jeremyevans)

* Deprecate SQL::CastMethods#cast_as (jeremyevans)

* Deprecate calling Database#schema without a table argument (jeremyevans)

* Remove cached version of @db_schema in model instances to reduce memory and marshalling overhead (tmm1)

* Deprecate Dataset#quote_column_ref and Dataset#symbol_to_column_ref (jeremyevans)

* Deprecate Dataset#size and Dataset#uniq (jeremyevans)

* Deprecate passing options to Dataset#each, #all, #single_record, #single_value, #sql, #select_sql, #update, #update_sql, #delete, #delete_sql, and #exists (jeremyevans)

* Deprecate Dataset#[Integer] (jeremyevans)

* Deprecate Dataset#create_view and Dataset#create_or_replace_view (jeremyevans)

* Model datasets now have a model accessor that returns the related model (jeremyevans)

* Model datasets no longer have :models and :polymorphic_key options (jeremyevans)

* Deprecate Dataset.dataset_classes, Dataset#model_classes, Dataset#polymorphic_key, and Dataset#set_model (jeremyevans)

* Allow Database#get and Database#select to take a block (jeremyevans)

* Deprecate Database#>> (jeremyevans)

* Deprecate String#to_blob and Sequel::SQL::Blob#to_blob (jeremyevans)

* Deprecate use of Symbol#| for SQL array subscripts, add Symbol#sql_subscript (jeremyevans)

* Deprecate Symbol#to_column_ref (jeremyevans)

* Deprecate String#expr (jeremyevans)

* Deprecate Array#to_sql, String#to_sql, and String#split_sql (jeremyevans)

* Deprecate passing an array to Database#<< (jeremyevans)

* Deprecate Range#interval (jeremyevans)

* Deprecate Enumerable#send_each (jeremyevans)

* Deprecate Hash#key on ruby 1.8, change some SQLite adapter constants (jeremyevans)

* Deprecate Sequel.open, Sequel.use_parse_tree=?, and the upcase_identifier methods (jeremyevans)

* Deprecate virtual row blocks without block arguments, unless Sequel.virtual_row_instance_eval is enabled (jeremyevans)

* Support schema parsing in the Oracle adapter (jacaetevha)

* Allow virtual row blocks to be instance_evaled, add Sequel.virtual_row_instance_eval= (jeremyevans)

=== 2.11.0 (2009-03-02)

* Optimize Model.[] by using static sql when possible, for a 30-40% speed increase (jeremyevans)

* Add Dataset#with_sql, which returns a clone of the datatset with static SQL (jeremyevans)

* Refactor Dataset#literal so it doesn't need to be overridden in subadapters, for a 20-25% performance increase (jeremyevans)

* Remove SQL::IrregularFunction, no longer used internally (jeremyevans)

* Allow String#lit to take arguments and return a SQL::PlaceholderLiteralString (jeremyevans)

* Add Model#set_associated_object, used by the many_to_one setter method, for easier overriding (jeremyevans)

* Allow use of database independent types when casting (jeremyevans)

* Give association datasets knowledge of the model object that created them and the related association reflection (jeremyevans)

* Make Dataset#select, #select_more, #order, #order_more, and #get take a block that yields a SQL::VirtualRow, similar to #filter (jeremyevans)

* Fix stored procedures in MySQL adapter when multiple arguments are used (clivecrous)

* Add :conditions association option, for easier filtering of associated objects (jeremyevans)

* Add :clone association option, for making clones of existing associations (jeremyevans)

* Handle typecasting invalid date strings (and possible other types) correctly (jeremyevans)

* Add :compress=>false option to MySQL adapter to turn off compression of client-server connection (tmm1)

* Set SQL_AUTO_IS_NULL=0 on MySQL connections, disable with :auto_is_null=>false (tmm1)

* Add :timeout option to MySQL adapter, default to 30 days (tmm1)

* Set MySQL encoding using Mysql#options so it works across reconnects (tmm1)

* Fully support blobs on SQLite (jeremyevans)

* Add String#to_sequel_blob, alias String#to_blob to that (jeremyevans)

* Fix default index names when a non-String or Symbol column is used (jeremyevans)

* Fix some ruby -w warnings (jeremyevans) (#259)

* Fix issues with default column values, table names, and quoting in the rename_column and drop_column support in shared SQLite adapter (jeremyevans)

* Add rename_column support to SQLite shared adapter (jmhodges)

* Add validates_inclusion_of validation (jdunphy)

=== 2.10.0 (2009-02-03)

* Don't use a default schema any longer in the shared PostgreSQL adapter (jeremyevans)

* Make Dataset#quote_identifier return LiteralStrings as-is (jeremyevans)

* Support symbol keys and unnested hashes in the sequel command line tool's yaml config support (jeremyevans)

* Add schema parsing support to the JDBC adapter (jeremyevans)

* Add per-database type translation support for schema changes, translating ruby classes to database specific types (jeremyevans)

* Add Sequel::DatabaseConnectionError, for indicating that Sequel wasn't able to connect to the database (jeremyevans)

* Add validates_not_string validation, useful in conjunction with raise_on_typecast_failure = false (jeremyevans)

* Don't modify Model#new? and Model#changed_columns when saving a record until after the after hooks have been run (tamas, jeremyevans)

* Database#quote_identifiers= now affects future schema modification statements, even if it is not used before one of the schema modification statements (jeremyevans)

* Fix literalization of blobs when using the PostreSQL JDBC subadapter (jeremyevans)

* Fix literalization of date and time types when using the MySQL JDBC subadapter (jeremyevans)

* Convert some Java specific types to ruby types on output in the JDBC adapter (jeremyevans)

* Add Database#tables method to JDBC adapter (jeremyevans)

* Add H2 JDBC subadapter (logan_barnett, david_koontz, james_britt, jeremyevans)

* Add identifer_output_method, used for converting identifiers coming out of the database, replacing the lowercase support on some databases (jeremyevans)

* Add identifier_input_method, used for converting identifiers going into the database, replacing upcase_identifiers (jeremyevans)

* Add :allow_missing validation option, useful if the database provides a good default (jeremyevans)

* Fix literalization of SQL::Blobs in DataObjects and JDBC adapter's postgresql subadapters when ruby 1.9 is used (jeremyevans)

* When using standard strings in the postgres adapter with the postgres-pr driver, use custom string escaping to prevent errors (jeremyevans)

* Before hooks now run in reverse order of being added, so later ones are run first (tamas)

* Add Firebird adapter, requires Firebird ruby driver located at http://github.com/wishdev/fb (wishdev)

* Don't clobber the following Symbol instance methods when using ruby 1.9: [], <, <=, >, >= (jeremyevans)

* Quote the table name and the index for PostgreSQL index creation (jeremyevans)

* Add DataObjects adapter, supporting PostgreSQL, MySQL, and SQLite (jeremyevans)

* Add ability for Database#create_table to take options, support specifying MySQL engine, charset, and collate per table (pusewicz, jeremyevans)

* Add Model.add_hook_type class method, for adding your own hook types, mostly for use by plugin authors (pkondzior, jeremyevans)

* Add Sequel.version for getting the internal version of Sequel (pusewicz, jeremyevans)

=== 2.9.0 (2009-01-12)

* Add -L option to sequel command line tool to load all .rb files in the given directory (pkondzior, jeremyevans)

* Fix Dataset#destroy for model datasets that can't handle nested queries (jeremyevans)

* Improve the error messages in parts of Sequel::Model (jeremyevans, pusewicz)

* Much better support for Dataset#{union,except,intersect}, allowing chaining and respecting order (jeremyevans)

* Default to logging only WARNING level messages when connecting to PostgreSQL (jeremyevans)

* Fix add_foreign_key for MySQL (jeremyevans, aphyr)

* Correctly literalize BigDecimal NaN and (+-)Infinity values (jeremyevans) (#256)

* Make Sequel raise an Error if you attempt to subclass Sequel::Model before setting up a database connection (jeremyevans)

* Add Sequel::BeforeHookFailed exception to be raised when a record fails because a before hook fails (bougyman)

* Add Sequel::ValidationFailed exception to be raised when a record fails because a validation fails (bougyman)

* Make Database#schema raise an error if given a table that doesn't exist (jeremyevans) (#255)

* Make Model#inspect call Model#inspect_values private method for easier overloading (bougyman)

* Add methods to create and drop functions, triggers, and procedural languages on PostgreSQL (jeremyevans)

* Fix Dataset#count when using UNION, EXCEPT, or INTERSECT (jeremyevans)

* Make SQLite keep table's primary key information when dropping columns (jmhodges)

* Support dropping indicies on SQLite (jmhodges)

=== 2.8.0 (2008-12-05)

* Support drop column operations inside a transaction on sqlite (jeremyevans)

* Support literal strings with placeholders and subselects in prepared statements (jeremyevans)

* Have the connection pool remove disconnected connections when the adapter supports it (jeremyevans)

* Make Dataset#exists return a LiteralString (jeremyevans)

* Support multiple SQL statements in one query in the MySQL adapter (jeremyevans)

* Add stored procedure support for the MySQL and JDBC adapters (jeremyevans, krsgoss) (#252)

* Support options when altering a column's type (for changing enums, varchar size, etc.) (jeremyevans)

* Support AliasedExpressions in tables when using implicitly qualified arguments in joins (jeremyevans)

* Support Dataset#except on Oracle (jeremyevans)

* Raise errors when EXCEPT/INTERSECT is used when not supported (jeremyevans)

* Fix ordering of UNION, INTERSECT, and EXCEPT statements (jeremyevans) (#253)

* Support aliasing subselects in the Oracle adapter (jeremyevans)

* Add a subadapter for the Progress RDBMS to the ODBC adapter (:db_type=>'progress') (groveriffic) (#251)

* Make MySQL and Oracle adapters raise an Error if asked to do a SELECT DISTINCT ON (jeremyevans)

* Set standard_conforming_strings = ON by default when using PostgreSQL, turn off with Sequel::Postgres.force_standard_strings = false (jeremyevans) (#247)

* Fix Database#rename_table when using PostgreSQL (jeremyevans) (#248)

* Whether to upcase or quote identifiers can now be set separately, via Sequel.upcase_identifiers= or the :upcase_identifiers database option (jeremyevans)

* Support transactions in the ODBC adapter (dlee)

* Support multi_insert_sql and unicode string literals in MSSQL shared adapter (dlee)

* Make PostgreSQL use the default schema if parsing the schema for all tables at once, even if :schema=>nil option is used (jeremyevans)

* Make MySQL adapter not raise an error when giving an SQL::Identifier object to the schema modification methods such as create_table (jeremyevans)

* The keys of the hash returned by Database#schema without a table name are now quoted strings instead of symbols (jeremyevans)

* Make Database#schema to handle implicit schemas on all databases and multiple identifier object types (jeremyevans)

* Remove Sequel.odbc_mssql method (jeremyevans) (#249)

* More optimization of Model#initialize (jeremyevans)

* Treat interval as it's own type, not an integer type (jeremyevans)

* Allow use of implicitly qualified symbol as argument to Symbol#qualify (:a.qualify(:b__c)=>b.c.a), fixes model associations in different schemas (jeremyevans) (#246)

=== 2.7.1 (2008-11-04)

* Fix PostgreSQL Date optimization so that it doesn't reject dates like 11/03/2008 (jeremyevans)

=== 2.7.0 (2008-11-03)

* Transform AssociationReflection from a single class to a class hierarchy (jeremyevans)

* Optimize Date object creation in PostgreSQL adapter (jeremyevans)

* Allow easier creation of custom association types, though support for them may still be suboptimal (jeremyevans)

* Add :eager_grapher option to associations, which the user can use to override the default eager_graph code (jeremyevans)

* Associations are now inherited when a model class is subclassed (jeremyevans)

* Instance methods added by associations are now added to an anonymous module the class includes, allowing you to override them and use super (jeremyevans)

* Add #add_graph_aliases (select_more for graphs), and allow use of arbitrary expressions when graphing (jeremyevans)

* Fix a corner case where the wrong table name is used in eager_graph (jeremyevans)

* Make Dataset#join_table take an option hash instead of a table_alias argument, add support for :implicit_qualifier option (jeremyevans)

* Add :left_primary_key and :right_primary_key options to many_to_many associations (jeremyevans)

* Add :primary_key option to one_to_many and many_to_one associations (jeremyevans)

* Make after_load association callbacks take effect when eager loading via eager (jeremyevans)

* Add a :uniq association option to many_to_many associations (jeremyevans)

* Support using any expression as the argument to Symbol#like (jeremyevans)

* Much better support for multiple schemas in PostgreSQL (jeremyevans) (#243)

* The first argument to Model#initalize can no longer be nil, it must be a hash if it is given (jeremyevans)

* Remove Sequel::Model.lazy_load_schema= setting (jeremyevans)

* Lazily load model instance options such as raise_on_save_failure, for better performance (jeremyevans)

* Make Model::Validiation::Errors more Rails-compatible (jeremyevans)

* Refactor model hooks for performance (jeremyevans)

* Major performance enhancement when fetching rows using PostgreSQL (jeremyevans)

* Don't typecast serialized columns in models (jeremyevans)

* Add Array#sql_array to handle ruby arrays of all two pairs as SQL arrays (jeremyevans) (#245)

* Add ComplexExpression#== and #eql?, for checking equality (rubymage) (#244)

* Allow full text search on PostgreSQL to include rows where a search column is NULL (jeremyevans)

* PostgreSQL full text search queries with multiple columns are joined with space to prevent joining border words to one (michalbugno)

* Don't modify a dataset's cached column information if calling #each with an option that modifies the columns (jeremyevans)

* The PostgreSQL adapter will now generally default to using a unix socket in /tmp if no host is specified, instead of a tcp socket to localhost (jeremyevans)

* Make Dataset#sql call Dataset#select_sql instead of being an alias, to allow for easier subclassing (jeremyevans)

* Split Oracle adapter into shared and unshared parts, so Oracle is better supported when using JDBC (jeremyevans)

* Fix automatic loading of Oracle driver when using JDBC adapter (bburton333) (#242)

=== 2.6.0 (2008-10-11)

* Make the sqlite adapter respect the Sequel.datetime_class setting, for timestamp and datetime types (jeremyevans)

* Enhance the CASE statement support to include an optional expression (jarredholman)

* Default to using the simple language if no language is specified for a full text index on PostgreSQL (michalbugno)

* Add Model.raise_on_typecast_failure=, which makes it possible to not raise errors on invalid typecasts (michalbugno)

* Add schema.rdoc file, which provides an brief description of the various parts of Sequel related to schema modification (jeremyevans)

* Fix constraint generation when not using a proc or interpolated string (jeremyevans)

* Make eager_graph respect associations' :order options (use :order_eager_graph=>false to disable) (jeremyevans)

* Cache negative lookup when eagerly loading many_to_one associations where no objects have an associated object (jeremyevans)

* Allow string keys to be used when using Dataset#multi_insert (jeremyevans)

* Fix join_table when doing the first join for a dataset where the first source is a dataset when using unqualified columns (jeremyevans)

* Fix a few corner cases in eager_graph (jeremyevans)

* Support transactions on MSSQL (jeremyevans)

* Use string literals in AS clauses on SQLite (jeremyevans) (#241)

* AlterTableGenerator#set_column_allow_null was added to SET/DROP NOT NULL for columns (divoxx)

* Database#tables now works for MySQL databases using the JDBC adapter (jeremyevans)

* Database#drop_view can now take multiple arguments to drop multiple views at once (jeremyevans)

* Schema modification methods (e.g. drop_table, create_table!) now remove the cached schema entry (jeremyevans)

* Models can now determine their primary keys by looking at the schema (jeremyevans)

* No longer include :numeric_precision and :max_chars entries in the schema column hashes, use the :db_type entry instead (jeremyevans)

* Make schema parsing on PostgreSQL handle implicit schemas (e.g. schema(:schema__table)), so it works with models for tables outside the public schema (jeremyevans)

* Significantly speed up schema parsing on MySQL (jeremyevans)

* Include primary key information when parsing the schema (jeremyevans)

* Fix schema generation of composite foreign keys on MySQL (clivecrous, jeremyevans)

=== 2.5.0 (2008-09-03)

* Add Dataset #set_defaults and #set_overrides, used for scoping the values used in insert/update statements (jeremyevans)

* Allow Models to use the RETURNING clause when inserting records on PostgreSQL (jeremyevans)

* Raise Sequel::DatabaseError instead of generic Sequel::Error for database errors, don't swallow tracebacks (jeremyevans)

* Use INSERT ... RETURNING ... with PostgreSQL 8.2 and higher (jeremyevans)

* Make insert_sql, delete_sql, and update_sql respect the :sql option (jeremyevans)

* Default to converting 2 digit years, use Sequel.convert_two_digit_years = false to get back the old behavior (jeremyevans)

* Make the PostgreSQL adapter with the pg driver use async_exec, so it doesn't block the entire interpreter (jeremyevans)

* Make the schema generators support composite primary and foreign keys and unique constraints (jarredholman)

* Work with the 2008.08.17 version of the pg gem (erikh)

* Disallow abuse of SQL function syntax for types (use :type=>:varchar, :size=>255 instead of :type=>:varchar[255]) (jeremyevans)

* Quote index names when creating or dropping indexes (jeremyevans, SanityInAnarchy)

* Don't have column accessor methods override plugin instance methods (jeremyevans)

* Allow validation of multiple attributes at once, with built in support for uniqueness checking of multiple columns (jeremyevans)

* In PostgreSQL adapter, fix inserting a row with a primary key value inside a transaction (jeremyevans)

* Allow before_save and before_update to affect the columns saved by save_changes (jeremyevans)

* Make Dataset#single_value work when graphing, which fixes count and paginate on graphed datasets (jeremyevans)

=== 2.4.0 (2008-08-06)

* Handle Java::JavaSql::Date type in the JDBC adapter (jeremyevans)

* Add support for read-only slave/writable master databases and database sharding (jeremyevans)

* Remove InvalidExpression, InvalidFilter, InvalidJoinType, and WorkerStop exceptions (jeremyevans)

* Add prepared statement/bound variable support (jeremyevans)

* Fix anonymous column names in the ADO adapter (nusco)

* Remove odbc_mssql adapter, use :db_type=>'mssql' option instead (jeremyevans)

* Split MSSQL specific syntax into separate file, usable by ADO and ODBC adapters (nusco, jeremyevans)

=== 2.3.0 (2008-07-25)

* Enable almost full support for MySQL using JDBC (jeremyevans)

* Fix ODBC adapter's conversion of ::ODBC::Time values (Michael Xavier)

* Enable full support for SQLite-JDBC using the JDBC adapter (jeremyevans)

* Minor changes to allow for full Ruby 1.9 compatibility (jeremyevans)

* Make Database#disconnect work for the ADO adapter (spicyj)

* Don't raise an exception in the ADO adapter if the dataset contains no records (nusco)

* Enable almost full support of PostgreSQL-JDBC using the JDBC adapter (jeremyevans)

* Remove Sequel::Worker (jeremyevans)

* Make PostgreSQL adapter not raise an error when inserting records into a table without a primary key (jeremyevans)

* Make Database.uri_to_options a private class method (jeremyevans)

* Make JDBC load drivers automatically for PostgreSQL, MySQL, SQLite, Oracle, and MSSQL (jeremyevans)

* Make Oracle adapter work with a nonstandard Oracle database port (pavel.lukin)

* Typecast '' to nil by default for non-string non-blob columns, add typecast_empty_string_to_nil= model class and instance methods (jeremyevans)

* Use a simpler select in Dataset#empty?, fixes use with MySQL (jeremyevans)

* Add integration test suite, testing sequel against a real database, with nothing mocked (jeremyevans)

* Make validates_length_of default tag depend on presence of options passed to it (jeremyevans)

* Combine the directory structure for sequel_model and sequel_core, now there is going to be only one gem named sequel (jeremyevans)

=== 2.2.0 (2008-07-05)

* Add :extend association option, extending the dataset with module(s) (jeremyevans)

* Add :after_load association callback option, called after associated objects have been loaded from the database (jeremyevans)

* Make validation methods support a :tag option, to work correctly with source reloading (jeremyevans)

* Add :before_add, :after_add, :before_remove, :after_remove association callback options (jeremyevans)

* Break many_to_one association setter method in two parts, for easier overriding (jeremyevans)

* Model.validates_presence_of now considers false as present instead of absent (jeremyevans)

* Add Model.raise_on_save_failure, raising errors on save failure instead of return false (now nil), default to true (jeremyevans)

* Add :eager_loader association option, to specify code to be run when eager loading (jeremyevans)

* Make :many_to_one associations support :dataset, :order, :limit association options, as well as block arguments (jeremyevans)

* Add :dataset association option, which overrides the default base dataset to use (jeremyevans)

* Add :eager_graph association option, works just like :eager except it uses #eager_graph (jeremyevans)

* Add :graph_join_table_join_type association option (jeremyevans)

* Add :graph_only_conditions and :graph_join_table_only_conditions association options (jeremyevans)

* Add :graph_block and :graph_join_table_block association options (jeremyevans)

* Set the model's dataset's columns in addition to the model's columns when loading the schema for a model (jeremyevans)

* Make caching work correctly with subclasses (jeremyevans)

* Add the Model.to_hash dataset method (jeremyevans)

* Filter blocks now yield a SQL::VirtualRow argument, which is useful if another library defines operator methods on Symbol (jeremyevans)

* Add Symbol#identifier method, to make x__a be treated as "x__a" instead of "x"."a" (jeremyevans)

* Dataset#update no longer takes a block, please use a hash argument with the expression syntax instead (jeremyevans)

* ParseTree support has been removed from Sequel (jeremyevans)

* Database#drop_column is now supported in the SQLite adapter (abhay)

* Tinyint columns can now be considered integers instead of booleans by setting Sequel.convert_tinyint_to_bool = false (samsouder)

* Allow the use of URL parameters in connection strings (jeremyevans)

* Ignore any previously selected columns when using Dataset#graph for the first time (jeremyevans)

* Dataset#graph now accepts a block which is passed to join_table (jeremyevans)

* Make Dataset#columns ignore any filtering, ordering, and distinct clauses (jeremyevans)

* Use the safer connection-specific string escaping methods for PostgreSQL (jeremyevans)

* Database#transaction now yields a connection when using the Postgres adapter, just like it does for other adapters (jeremyevans)

* Dataset#count now works for a limited dataset (divoxx)

* Database#add_index is now supported in the SQLite adapter (abhay)

* Sequel's MySQL adapter should no longer conflict with ActiveRecord's use of MySQL (careo)

* Treat Hash as expression instead of column alias when used in DISTINCT, ORDER BY, and GROUP BY clauses (jeremyevans)

* PostgreSQL bytea fields are now fully supported (dlee)

* For PostgreSQL, don't raise an error when assigning a value to a SERIAL PRIMARY KEY field when inserting records (jeremyevans)

=== 2.1.0 (2008-06-17)

* Break association add_/remove_/remove_all_ methods into two parts, for easier overriding (jeremyevans)

* Add Model.strict_param_setting, on by default, which raises errors if a missing/restricted method is called via new/set/update/etc. (jeremyevans)

* Raise errors when using association methods on objects without valid primary keys (jeremyevans)

* The model's primary key is a restricted column by default, Add model.unrestrict_primary_key to get the old behavior (jeremyevans)

* Add Model.set_(allowed|restricted)_columns, which affect which columns create/new/set/update/etc. modify (jeremyevans)

* Calls to Model.def_dataset_method with a block are cached and reapplied to the new dataset if set_dataset is called, even in a subclass (jeremyevans)

* The :reciprocal option to associations should now be the symbol name of the reciprocal association, not an instance variable symbol (jeremyevans)

* Add Model#associations, which is a hash holding a cache of associated objects, with each association being a separate key (jeremyevans)
  
* Make all associations support a :graph_select option, specifying a column or array of columns to select when using eager_graph (jeremyevans)

* Bring back Model#set and Model#update, now the same as Model#set_with_params and Model#update_with_params (jeremyevans)

* Allow model datasets to call to_hash without any arguments, which allows easy creation of identity maps (jeremyevans)

* Add Model.set_sti_key, for easily setting up single table inheritance (jeremyevans)

* Make all associations support a :read_only option, which doesn't add methods that modify the database (jeremyevans)

* Make *_to_many associations support a :limit option, for specifying a limit to the resulting records (and possibly an offset) (jeremyevans)

* Make association block argument and :eager option affect the _dataset method (jeremyevans)

* Add a :one_to_one option to one_to_many associations, which creates a getter and setter similar to many_to_one (a.k.a. has_one) (jeremyevans)

* add_ and remove_ one_to_many association methods now raise an error if the passed object cannot be saved, instead of saving without validation (jeremyevans)

* Add support for :if option on validations, using a symbol (specifying an instance method) or a proc (dtsato)

* Support bitwise operators for NumericExpressions: &, |, ^, ~, <<, >> (jeremyevans)

* No longer raise an error for Dataset#filter(true) or Dataset#filter(false) (jeremyevans)

* Allow Dataset #filter, #or, #exclude and other methods that call them to use both the block and regular arguments (jeremyevans)

* ParseTree support is now officially deprecated, use Sequel.use_parse_tree = false to use the expression (blockless) filters inside blocks (jeremyevans)

* Remove :pool_reuse_connections ConnectionPool/Database option, MySQL users need to be careful with nested queries (jeremyevans)

* Allow Dataset#graph :select option to take an array of columns to select (jeremyevans)

* Allow Dataset#to_hash to be called with only one argument, allowing for easy creation of lookup tables for a single key (jeremyevans)

* Allow join_table to accept a block providing the aliases and previous joins, that allows you to specify arbitrary conditions properly qualified (jeremyevans)

* Support NATURAL, CROSS, and USING joins in join_table (jeremyevans)

* Make sure HAVING comes before ORDER BY, per the SQL standard and at least MySQL, PostgreSQL, and SQLite (juco)

* Add cast_numeric and cast_string methods for use in the Sequel DSL, that have default types and wrap the object in the correct class (jeremyevans)

* Add Symbol#qualify, for adding a table/schema qualifier to a column/table name (jeremyevans)

* Remove Module#metaprivate, since it duplicates the standard Module#private_class_method (jeremyevans)

* Support the SQL CASE expression via Array#case and Hash#case (jeremyevans)

* Support the SQL EXTRACT function: :date.extract(:year) (jeremyevans)

* Convert numeric fields to BigDecimal in PostgreSQL adapter (jeremyevans)

* Add :decimal fields to the schema parser (jeremyevans)

* The expr argument in join table now allows the same argument as filter, so it can take a string or a blockless filter expression (brushbox, jeremyevans)

* No longer assume the expr argument to join_table references the primary key column (jeremyevans)

* Rename the Sequel.time_class setting to Sequel.datetime_class (jeremyevans)

* Add savepoint/nesting support to postgresql transactions (elven)

* Use the specified table alias when joining a dataset, instead of the automatically generated alias (brushbox)

=== 2.0.1 (2008-06-04)

* Make the choice of Time or DateTime optional for typecasting :datetime types, default to Time (jeremyevans)

* Reload database schema for table when calling Model.create_table (jeremyevans)

* Have PostgreSQL money type use BigDecimal instead of Float (jeremyevans)

* Have the PostgreSQL and MySQL adapters use the Sequel.time_class setting for datetime/timestamp types (jeremyevans)

* Add Sequel.time_class and String#to_sequel_time, used for converting time values from the database to either Time (default) or DateTime (jeremyevans)

* Make identifier quoting uppercase by default, to work better with the SQL standard, override in PostgreSQL (jeremyevans) (#232)

* Add StringExpression#+, for simple SQL string concatenation (:x.sql_string + :y) (jeremyevans)

* Make StringMethods.like to a case sensensitive search on MySQL (use ilike for the old behavior) (jeremyevans)

* Add StringMethods.ilike, for case insensitive pattern matching (jeremyevans)

* Refactor ComplexExpression into three subclasses and a few modules, so operators that don't make sense are not defined for the class (jeremyevans)

=== 2.0.0 (2008-06-01)

* Comprehensive update of all documentation (jeremyevans)

* Remove methods deprecated in 1.5.0 (jeremyevans)

* Add typecasting on attribute assignment to Sequel::Model objects, optional but enabled by default (jeremyevans)

* Returning false in one of the before_ hooks now causes the appropriate method(s) to immediately return false (jeremyevans)

* Add remove_all_* association method for *_to_many associations, which removes the association with all currently associated objects (jeremyevans)

* Add Model.lazy_load_schema=, when set to true, it loads the schema on first instantiation (jeremyevans)

* Add before_validation and after_validation hooks, called whenever the model is validated (jeremyevans)

* Add Model.default_foreign_key, a private class method that allows changing the default foreign key that Sequel will use in associations (jeremyevans)

* Cache negative lookup when eagerly loading many_to_one associations (jeremyevans)

* Make all associations support the :select option, not just many_to_many (jeremyevans)

* Allow the use of blocks when eager loading, and add the :eager_block and :allow_eager association options for configuration (jeremyevans)
  
* Add the :graph_join_type, :graph_conditions, and :graph_join_table_conditions association options, used when eager graphing (jeremyevans)

* Add AssociationReflection class (subclass of Hash), to make calling a couple of private Model methods unnecessary (jeremyevans)

* Change hook methods so that if a tag/method is specified it overwrites an existing hook block with the same tag/method (jeremyevans)

* Refactor String inflection support, you must use String.inflections instead of Inflector.inflections now (jeremyevans)

* Allow connection to ODBC-MSSQL via a URL (petersumskas) (#230)

* Comprehensive update of all documentation, except for the block filters and adapters (jeremyevans)

* Handle Date and DateTime value literalization correctly in adapters (jeremyevans)

* Literalize DateTime values the same as Time values (jeremyevans)

* MySQL tinyints are now returned as boolean values instead of integers (jeremyevans)

* Set additional MySQL charset options required for creating tables and databases (tmm1)

* Remove methods deprecated in 1.5.0 (jeremyevans)

* Add Module#metaattr_accessor for creating attr_accessors for the metaclass (jeremyevans)

* Add SQL string concatenation support to blockless filters, via Array#sql_string_join (jeremyevans)

* Add Pagination#last_page? and Pagination#first_page? (apeiros)

* Add limited column reflection support, tested on PostgreSQL, MySQL, and SQLite (jeremyevans)

* Allow the use of :schema__table___table_alias syntax for tables, similar to the column support (jeremyevans)

* Merge metaid gem into core_ext.rb and clean it up, so sequel now has no external dependencies (jeremyevans)

* Add Dataset#as, so using a dataset as a column with an alias is not deprecated (jeremyevans)

* Add Dataset#invert, which returns a dataset with inverted HAVING and WHERE clauses (jeremyevans)

* Add blockless filter syntax support (jeremyevans)

* Passing an array to Dataset#order and Dataset#select no longer works, you need to pass multiple arguments (jeremyevans)

* You should use '?' instead of '(?)' when using interpolated strings with array arguments (jeremyevans)

* Dataset.literal now surrounds the literalization of arrays with parentheses (jeremyevans)

* Add echo option (back?) to sequel command line tool, via -E or --echo (jeremyevans)

* Allow databases to have multiple loggers (jeremyevans)

* The sequel command line tool now also accepts a path to a database config YAML file in addition to a URI (mtodd)

* Major update of the postgresql adapter (jdavis, jeremyevans) (#225)

* Make returning inside of a database transaction commit the transaction (ahoward, jeremyevans)

* Dataset#to_table_reference is now protected, and it has a different API (jeremyevans)

* Dataset#join_table and related functions now take an explicit optional table_alias argument, you can no longer include the table alias in the table argument (jeremyevans)

* Aliased and/or qualified columns with embedded spaces can now be specified as symbols (jeremyevans)

* When identifier quoting is enabled, the SQL standard double quote is used by default (jeremyevans)

* When identifier quoting is enabled, quote tables as well as columns (jeremyevans)

* Make identifier quoting optional, enabled by default (jeremyevans)

* Allow Sequel::Database.connect and related methods to take a block that disconnects the database when the block finishes (jeremyevans)

* Add Dataset#unfiltered, for removing filters from dataset (jeremyevans)

* Add add_foreign_key and add_primary_key methods to the AlterTableGenerator (jeremyevans)

* Allow migration files to have more than 3 digits (jeremyevans)

* Add methods directly to Dataset instead of including modules (jeremyevans)

* Make some Dataset instance methods private: invert_order, insert_default_values_sql (jeremyevans)

* Don't add methods that depend on ParseTree unless you can load ParseTree (jeremyevans)

* Don't wipeout the cached columns every time a dataset is cloned, but only on changes to :select, :sql, :from, or :join (jeremyevans)

* Fix Oracle Adapter (yasushi.abe)

* Fixed sqlite uri so that sqlite:// works just like file:// (2 slashes for a relative path, 3 for an absolute) (dlee)

* Raise a Sequel::Error if an invalid limit or offset is used (jeremyevans)

* Refactor and beef up Dataset#first and Dataset#last, with some change in functionality (jeremyevans)

* Add String#to_datetime, for consistency (jeremyevans)

* Fix Range#interval so that it returns 1 less for an exclusive range

* Change SQLite adapter so it doesn't swallow exceptions other than SQLite3::Exception (such as Interrupt) (jeremyevans)

* Change PostgreSQL and MySQL adapters to raise Sequel::Error instead of database specific errors if a database error occurs (jeremyevans)

* Using a memory database with SQLite now defaults to a single connection, so all queries it uses run against the same database (jeremyevans)

* Fix attempting to query MySQL using the same connection being used to concurrently execute another query (jeremyevans)

* Add options to the connection pool to configure reusing connections and converting exceptions (jeremyevans)

* Use the database driver provided string quoting methods for MySQL and SQLite (jeremyevans) (#223)

* Add ColumnAll#==, for checking the equality of two ColumnAlls (jeremyevans)

* Allow an array of arrays instead of a hash when specifying conditions (jeremyevans)

* Add Sequel::DBI::Database#lowercase, for lowercasing column names (jamesearl)

* Remove Dataset#extend_with_destroy, which may break code that uses Dataset#set_model directly and expects the destroy method to be added (jeremyevans)

* Fix some issues when running on Ruby 1.9 (Zverok, jeremyevans)

* Make the DBI adapter work (partially) with PostgreSQL (Seb)

=== 1.5.1 (2008-04-30)

* Fix Dataset#eager_graph when not all objects have associated objects (jeremyevans)

* Have Dataset#graph give a nil value instead of a hash with all nil values if no matching rows exist in the graphed table (jeremyevans)

=== 1.5.0 (2008-04-29)

* Make the validation errors API compatible with Merb (Inviz)

* Add validates_uniqueness_of, for protecting against duplicate entries in the database (neaf, jeremyevans)

* Alias Model#dataset= to Model#set_dataset (tmm1)

* Make some Model class methods private: def_hook_method, hooks, add_hook, plugin_module, plugin_gem (jeremyevans)

* Add the eager! and eager_graph! mutation methods to model datasets (jeremyevans)

* Remove Model.database_opened (jeremyevans)

* Remove Model.super_dataset (jeremyevans)

* Deprecate .create_with_params, .create_with, #set, #update, #update_with, and #new_record from Sequel::Model (jeremyevans)

* Add Model.def_dataset_method, for defining methods on the model that reference methods on the dataset (jeremyevans)

* Deprecate Model.method_missing, add dataset methods to Model via metaprogramming (jeremyevans)

* Remove Model.join, so it is the same as Dataset#join (jeremyevans)

* Use reciprocal associations for all types of associations in the getter/setter/add_/remove_ methods (jeremyevans)

* Fix many_to_one associations to cache negative lookups (jeremyevans)

* Change Model#=== to always be false if the primary key is nil (jeremyevans)

* Add Model#hash, which should be unique for a given class and primary key (or values if primary key is nil) (jeremyevans)

* Add Model#eql? as a alias to Model#== (jeremyevans)

* Make Model#reload clear any cached associations (jeremyevans)

* No longer depend on the assistance gem, merge the Inflector and Validations code (jeremyevans)

* Add Model#set_with_params, which is Model#update_with_params without the save (jeremyevans)
  
* Fix Model#destroy so that it returns self, not the result of after_destroy (jeremyevans)

* Define Model column accessors in set_dataset, so they should always be avaiable, deprecate Model#method_missing (jeremyevans)

* Add eager loading of associations via new sequel_core object graphing feature (jeremyevans)

* Fix many_to_many associations with classes inside modules without an explicit join table (jeremyevans)

* Allow creation of new records that don't have primary keys when the cache is on (jeremyevans) (#213)

* Make Model#initialize, Model#set, and Model#update_with_params invulnerable to memory exhaustion (jeremyevans) (#210)

* Add Model.str_columns, which gives a list of columns as frozen strings (jeremyevans)

* Remove pretty_table.rb from sequel, since it is in sequel_core (jeremyevans)

* Set a timeout in the Sqlite adapter, default to 5 seconds (hrvoje.marjanovic) (#218)

* Document that calling Sequel::ODBC::Database#execute manually requires you to manually drop the returned object (jeremyevans) (#217)

* Paginating an already paginated/limited dataset now raises an error (jeremyevans)

* Add support for PostgreSQL partial indexes (dlee)

* Added support for arbitrary index types (including spatial indexes) (dlee)

* Quote column names in SQL generated for SQLite (tmm1)

* Deprecate Object#rollback! (jeremyevans)

* Make some Dataset methods private (qualified_column_name, column_list, table_ref, source_list) (jeremyevans)

* Deprecate Dataset methods #set_options, #set_row_proc, #remove_row_proc, and #clone_merge (jeremyevans)

* Add Symbol#*, a replacement for Symbol#all (jeremyevans)

* Deprecate including ColumnMethods in Object, include it in Symbol, String, and Sequel::SQL::Expression (jeremyevans)

* Deprecate Symbol#method_missing, and #AS, #DESC, #ASC, #ALL, and #all from ColumnMethods (jeremyevans)

* Fix table joining in MySQL (jeremyevans)

* Deprecate Sequel.method_missing and Object#Sequel, add real Sequel.adapter methods (jeremyevans)

* Move dataset methods applicable only to paginated datasets into Sequel::Dataset::Pagination (jeremyevans)

* Make Sequel::Dataset::Sequelizer methods private (jeremyevans)

* Deprecate Dataset#method_missing, add real mutation methods (e.g. filter!) (jeremyevans)

* Fix connecting to an MSSQL server via ODBC using domain user credentials (jeremyevans) (#216)

* No longer depend on the assistance gem, merge in the ConnectionPool and .blank methods (jeremyevans)

* No longer depend on ParseTree, RubyInline, or ruby2ruby, but you still need them if you want to use the block filters (jeremyevans)

* Fix JDBC adapter by issuing index things start at 1 (pdamer)

* Fix connecting to a database via the ADO adapter (now requires options instead of URI) (timuckun, jeremyevans) (#204)

* Support storing microseconds in postgres timestamp fields (schnarch...@rootimage.msu.edu) (#215)

* Allow joining of multiple datasets, by making the table alias different for each dataset joined (jeremyevans)

* SECURITY: Fix backslash escaping of strings (dlee)

* Add ability to create a graph of objects from a query, with the result split into corresponding tables (jeremyevans) (#113)

* Add attr_accessor for dataset row_proc (jeremyevans)

* Don't redefine Dataset#each when adding a transform or row_proc (jeremyevans)

* Remove array_keys.rb from sequel_core, it was partially broken (since the arrays came from hashes), and redefined Dataset#each (jeremyevans)

* Fix MySQL default values insert (matt.binary) (#196)

* Fix ODBC adapter improperly escaping date and timestamp values (leo.borisenko) (#165)

* Fix renaming columns on MySQL with type :varchar (jeremyevans) (#206)

* Add Sequel::SQL::Function#==, for comparing SQL Functions (jeremyevans) (#209)

* Update Informix adapter to work with Ruby/Informix 0.7.0 (gerardo.santana@gmail.com)

* Remove sequel_core's knowledge of Sequel::Model (jeremyevans)

* Use "\n" instead of $/ (since $/ can be redefined in ways we do not want) (jeremyevans)

=== 1.4.0 (2008-04-08) 

* Don't mark a column as changed unless the new value is different from the current value (tamas.denes, jeremyevans) (#203).

* Switch gem name from "sequel_model" to just "sequel", which required large version bump (jeremyevans).

* Add :select option to many_to_many associations, default to selecting only the associated model table and not the join table (jeremyevans) (#208).

* Add :reciprocal one_to_many association option, for setting corresponding many_to_one instance variable (jeremyevans).

* Add eager loading implementation (jeremyevans).

* Change *_to_many associations so that the all associations are considered :cache=>true (jeremyevans).

* Fix associations with block arguments and :cache=>true (jeremyevans).

* Merge 3 mysql patches from the bugtracker (mvyver) (#200, #201, #202).

* Merge 2 postgresql patches from the bugtracker (a...@mellowtone.co.jp) (#211, 212).

* Allow overriding of default posgres spec database via ENV['SEQUEL_PG_SPEC_DB'] (jeremyevans).

* Allow using the Sequel::Model as the first argument in a dataset join selection (jeremyevans) (#170).

* Add simple callback mechanism to make model eager loading implementation easier (jeremyevans).

* Added Sequel::Error::InvalidOperation class for invalid operations (#198).

* Implemented MySQL::Database#server_version (#199).

* Added spec configuration for MySQL socket file.

* Fixed transform with array tuples in postgres adapter.

* Changed spec configuration to Database objects instead of URIs in order to support custom options for spec databases.

* Renamed schema files.

* Fixed Dataset#from to work correctly with SQL functions (#193).

===Previous to 1.4.0, Sequel model and Sequel core versioning differed, see the bottom of this file for the changelog to Sequel model prior to 1.4.0.

=== 1.3 (2008-03-08)

* Added configuration file for running specs (#186).

* Changed Database#drop_index to accept fixed arity (#173).

* Changed column definition sql to put UNSIGNED constraint before unique in order to satisfy MySQL (#171).

* Enhanced MySQL adapter to support load data local infile_, added compress option for mysql connection by default (#172).

* Fixed bug when inserting hashes in array tuples mode.

* Changed SQLite adapter to catch RuntimeError raised when executing a statement and raise an Error::InvalidStatement with the offending SQL and error message (#188).

* Added Error::InvalidStatement class.

* Fixed Dataset#reverse to not raise for unordered dataset (#189).

* Added Dataset#unordered method and changed #order to remove order if nil is specified (#190).

* Fixed reversing order of ASC expression (#164).

* Added support for :null => true option when defining table columns (#192).

* Fixed Symbol#method_missing to accept variable arity (#185).

=== 1.2.1 (2008-02-29)

* Added add_constraint and drop_constraint functionality to Database#alter_table (#182).

* Enhanced Dataset#multi_insert to accept datasets (#179).

* Added MySQL::Database#use method for switching database (#180).

* Enhanced Database.uri_to_options to accept uri strings (#178).

* Added Dataset#columns! method that always makes a roundtrip to the DB (#177).

* Added new Dataset#each_page method that iterates over all pages in the result set (#175).

* Added Dataset#reverse alias to Dataset#reverse_order (#174).

* Fixed Dataset#transform_load and #transform_save to create a trasnformed copy of the supplied hash instead of transforming it in place (#184).

* Implemented MySQL::Dataset#replace (#163).

=== 1.2 (2008-02-15)

* Added support for :varchar[100] like type declarations in #create_table.

* Fixed #rename_column in mysql adapter to support types like varchar(255) (#159).

* Added support for order and limit in DELETE statement in MySQL adapter (#160).

* Added checks to Dataset#multi_insert to prevent work if no values are given (#162).

* Override ruby2ruby implementation of Proc#to_sexp which leaks memory (#161).

* Added log option, help for sequel script (#157).

=== 1.1 (2008-02-15)

* Fixed Dataset#join_table to support joining of datasets (#156).

* Changed Dataset#empty? to use EXISTS condition instead of counting records, for much better performance (#158).

* Implemented insertion of multiple records in a single statement for postgres adapter. This feature is available only in postgres 8.2 and newer.

* Implemented Postgres::Database#server_version.

* Implemented Database#get, short for dataset.get(...).

* Refactored Dataset#multi_insert, added #import alias, added support for calling #multi_insert using array of columns and array of value arrays (thanks David Lee).

* Implemented Dataset#get, a replacement for select(column).first[column].

* Implemented Dataset#grep method, poor man's text search.

=== 1.0.10 (2008-02-13)

* Fixed Datset#group_and_count to work inside a query block (#152).

* Changed datasets with transforms to automatically transform hash filters (#155).

* Changed Marshal stock transform to use Base64 encoding with backward-compatibility to support existing marshaled values (#154).

* Added support for inserting multiple records in a single statement using #multi_insert in MySQL adapter (#153).

* Added support for :slice option (same as :commit_every) in Dataset#multi_insert.

* Changed Dataset#all to accept opts and iteration block.

=== 1.0.9 (2008-02-10)

* Implemented Dataset#inspect and Database#inspect (#151).

* Added full-text searching for odbc_mssql adapter (thanks Joseph Love).

* Added AlterTableGenerator#add_full_text_index method.

* Implemented full_text indexing and searching for PostgreSQL adapter (thanks David Lee).

* Implemented full_text indexing and searching for MySQL adapter (thanks David Lee).

* Fixed Dataset#insert_sql to work with array subscript references (thanks Jim Morris).

=== 1.0.8 (2008-02-08)

* Added support for multiple choices in string matching expressions (#147).

* Renamed Dataset#clone_merge to Dataset#clone, works with or without options for merging (#148).

* Fixed MySQL::Database#<< method to always free the result in order to allow multiple calls in a row (#149). Same also for PostgreSQL adapter.

=== 1.0.7 (2008-02-05)

* Added support for conditional filters (using if else statements) inside block filters (thanks Kee).

=== 1.0.6 (2008-02-05)

* Removed code pollution introduced in revs 814, 817 (really bad patch, IMO).

* Fixed joining datasets using aliased tables (#140).

* Added support additional field types in postgresql adapter (#146).

* Added support for date field types in postgresql adapter (#145).

* Fixed Dataset#count to work correctly for grouped datasets (#144).

* Added Dataset#select_more, Dataset#order_more methods (#129).

=== 1.0.5 (2008-01-25)

* Added support for instantiating models by using the load constructor method.

=== 1.0.4.1 (2008-01-24)

* Fixed bin/sequel to require sequel_model if available.

=== 1.0.4 (2008-01-24)

* Added Dataset#select_all method.

* Changed ODBC::Database to support connection using driver and database name, also added support for untitled columns in ODBC::Dataset (thanks Leonid Borisenko).

* Fixed MySQL adapter to correctly format foreign key definitions (#123).

* Changed MySQL::Dataset to allow HAVING clause on ungrouped datasets, and put HAVING clause before ORDER BY clause (#133).

* Changed Dataset#group_and_count to accept multiple columns (#134).

* Fixed database spec to open YAML file in binary mode (#131).

* Cleaned up gem spec (#132).

* Added Dataset#table_exists? convenience method.

=== 1.0.3 (2008-01-17)

* Added support for UNSIGNED constraint, used in MySQL? (#127).

* Implemented constraint definitions inside Database#create_table.

* Fixed postgres adapter to define PGconn#async_exec as alias to #exec if not defined (for pure-ruby postgres driver).

* Added String#to_date. Updated mysql adapter to use String#to_date for mysql date types (thanks drfreeze).

=== 1.0.2 (2008-01-14)

* Removed ConnectionPool, NumericExtensions. Added dependency on assistance.

=== 1.0.1 (2008-01-12)

* Changed postgres adapter to quote column references using double quotes.

* Applied patch for oracle adapter: fix behavior of limit and offset, transactions, #table_exists?, #tables and additional specs (thanks Liming Lian #122).

* Allow for additional filters on a grouped dataset (#119 and #120)

* Changed mysql adapter to default to localhost if :host option is not specified (#114).

* Refactored Sequelizer to use Proc#to_sexp (method provided by r2r).

* Enhanced Database.connect to accept options with string keys, so it can now accept options loaded from YAML files. Database.connect also automatically converts :username option into :user for compatibility with existing YAML configuration files for AR and DataMapper.

=== 1.0.0.1 (2008-01-03)

* Changed MySQL adapter to support specifying socket option.

* Added support for limiting and paginating datasets with fixed SQL, gotten with DB#fetch (thanks Ruy Diaz). 

* Added new Dataset#from_self method that returns a dataset selecting from the original dataset.

=== 1.0 (2008-01-02)

* Removed deprecated adapter stubs.

* Removed Sequel::Model() stub.

* Changed name to sequel_core.

* 100% code coverage.

* Fixed error behavior when sequel_model is not available.

* Fixed error behavior when parse_tree or ruby2ruby are not available.

=== 0.5.0.2 (2008-01-01)

* Fixed String#to_time to raise error correctly for invalid time stamps.

* Improved code coverage - now at 99.2%.

=== 0.5.0.1 (2007-12-31)

* Added a stub for Sequel::Model that auto-loads sequel_model.

* Changed Sequel.method_missing and Database.adapter_class to raise AdapterNotFound if an adapter could not be loaded.

* Fixed behavior of error trap in sequel command line tool.

=== 0.5 (2007-12-30)

* Removed model code into separate sub-project. Rearranged trunk into core, model and model_plugins.

=== 0.4.5 (2007-12-25)

* Added rdoc for new alter_table functionality (#109).

* Fixed update_sql with array sub-item keys (#110).

* Refactored model specs.

* Added Model#update as alias to #set.

* Refactored validations code. Renamed Model.validations? into Model.has_validations?.

* Added initial Model validations (Thanks Lance Carlson)

* Added Database#set_column_default method (thanks Jim Morris.)

* Removed warning on uninitialized @transform value (thanks Jim Morris).

=== 0.4.4.2 (2007-12-20)

* Fixed parsing errors in Ruby 1.9.

* Fixed sync problem in connection_pool_spec.

* Changed String#to_time to raise Error::InvalidValue if Time.parse fails.

* Refactored sequel error classes.

=== 0.4.4.1 (2007-12-19)

* Fixed schema generation code to use field quoting and support adapter-specific literalization of default values (#108).

=== 0.4.4 (2007-12-17)

* Implemented Database#rename_table (#104).

* Fixed drop_index in mysql adapter (#103).

* Added ALTER TABLE specs for postgres, sqlite and mysql adapters. Added custom alter_table behavior for sqlite and mysql adapters (#101, #102).

* Added direct Database API for altering tables.

* Added Database#alter_table method with support for adding, dropping, renaming, modifying columns and adding and droppping indexes.

* Added #unique schema method for defining unique indexes (thanks Dado).

* Implemented unfolding of #each calls inside sequelizer blocks (thanks Jim Morris).

=== 0.4.3 (2007-12-15)

* Fixed Dataset#update to accept strings (#98).

* Fixed Model.[] to raise for boolean argument (#97).

* Added Database#add_index method (thanks coda.hale).

* Added error reporting for filtering on comparison not in a block (thanks Jim Morris).

* Added support for inline index definition (thanks Dado).

* Added Database#create_table! method for forcibly creating a table (thanks Dado).

* Added support for using Dataset#update with block.

* Changed subscript access to use | operator.

* Fixed subscript access in sequelizer.

* Added support for subscript access using Symbol#/ operator.

=== 0.4.2.2 (2007-12-10)

* Improved code coverage.

* Fixed Dataset#count to work properly with datasets with fixed SQL (when using #fetch).

* Added Model.create_with_params method that filters the given parameters accordring to the model's columns (thanks Aman Gupta). 

=== 0.4.2.1 (2007-12-09)

* Refactored and fixed Dataset#reverse_order to work with field quoting (thanks Christian).

* Fixed problem with field quoting in insert statements.

* Changed sequelizer code to silently fail on any error when requiring parsetree and ruby2ruby.

* Added Database#create_view, #create_or_replace_view and #drop_view methods. Also implemented Dataset#create_view and #create_or_replace_view convenience methods.

* Keep DRY by re-using Model#[]= from method_missing.

* Added Model.fetch alias for DB.fetch.set_model(Model)

=== 0.4.2 (2007-12-07)

* Implemented Model#save_changes.

* Extended Model#save to accept specific columns to update.

* Implemented experimental JDBC adapter.

* Added adapter skeleton as starting point for new adapters.

* Cleaned-up adapters and moved automatic requiring of 'sequel' to adapter stubs.

=== 0.4.1.3 (2007-12-05)

* Better plugin conventions.

* Added experimental OpenBase adapter.

* Fixed Sequel.<xxx> methods to accept options hash as well as database name. Fixed Sequel.connect to accept options hash as well as URI (Wayne).

=== 0.4.1.2 (2007-12-04)

* Added release rake task (using RubyForge).

* Changed Model.is to accept variable arity.

* Implemented plugin loading for model classes.

* Fixed odbc-mssql and odbc adapters (thanks Dusty.)

* Implemented odbc-mssql adapter (thanks Dusty.)

=== 0.4.1.1 (2007-11-27)

* Fixed #first and #last functionality in Informix::Dataset (thanks Gerardo Santana).

=== 0.4.1 (2007-11-25)

* Put adapter files in lib/sequel/adapters. Requiring sequel/<adapter> is now deprecated. Users can now just require 'sequel' and adapters are automagically loaded (#93).

=== 0.4.0 (2007-11-24)

* Reorganized lib directory structure.

* Added support for dbi-xxx URI schemes (#86).

* Fixed problem in Database#uri where setting the password would raise an error (#87).

* Improved Dataset#insert_sql to correctly handle string keys (#92).

* Improved error-handling for worker threads. Errors are saved to an array and are accessible through #errors (#91).

* Dataset#uniq/distinct can now accept a column list for DISTINCT ON clauses.

* Fixed Model.all.

* Fixed literalization of strings with escape sequences in postgres adapter (#90).

* Added support for literalizing BigDecimal values (#89).

* Fixed column qualification for joined datasets (thanks Christian).

* Implemented experimental informix adapter.

=== 0.3.4.1 (2007-11-10)

* Changed Dataset#select_sql to support queries without a FROM clause.

=== 0.3.4 (2007-11-10)

* Fixed MySQL adapter to allow calling stored procedures (thanks Sebastian).

* Changed Dataset#each to always return self.

* Fixed SQL functions without arguments in block filters.

* Implemented super-cool Symbol#cast_as method.

* Fixed error message in command-line tool if failed to load adapter (#85).

* Refactored code relating to column references for better extendibility (#88).

* Tiny fix to Model#run_hooks.

=== 0.3.3 (2007-11-04)

* Revised code to generate SQL statements without trailing semicolons.

* Added Sequel::Worker implementation of a simple worker thread for asynchronous execution.

* Added spec for Oracle adapter.

* Fixed Oracle adapter to format INSERT statements without semicolons (thanks Liming Lian).

* Renamed alias to Array#keys as Array#columns instead of Array#fields.

* Renamed FieldCompositionMethods as ColumnCompositionMethods.

* Implemented Sequel::NumericExtensions to provide stuff like 30.days.ago.

=== 0.3.2 (2007-11-01)

* Added #to_column_name as alias to #to_field_name, #column_title as alias to #field_title.

* Added Dataset#interval method for getting interval between minimum/maximum values for a column.

* Fixed Oracle::Database#execute (#84).

* Added group_and_count as general implementation for count_by_xxx.

* Added count_by magic method.

* Added Dataset#range method for getting the minimum/maximum values for a column.

* Fixed timestamp translation in SQLite adapter (#83).

* Experimental DB2 adapter.

* Added Dataset#set as alias to Dataset#update.

* Removed long deprecated expressions.rb code.

* Better documentation.

* Implemented Dataset magic methods: order_by_xxx, group_by_xxx, filter_by_xxx, all_by_xxx, first_by_xxx, last_by_xxx.

* Changed Model.create and Model.new to accept a block.

=== 0.3.1 (2007-10-30)

* Typo fixes (#79).

* Added require 'yaml' to dataset.rb (#78).

* Changed postgres adapter to use the ruby-postgres library's type conversion if available (#76).

* Fixed string literalization in mysql adapter for strings with comment backslashes in them (#75).

* Fixed ParseTree dependency to work with version 2.0.0 and later (#74).

* foreign_key definitions now accept :key option for specifying the remote key (#73).

* Fixed Model#method_missing to not raise error for columns not in the table but for which a value exists (#77).

* New documentation for Model.

* Implemented Oracle adapter based on ruby-oci8 library.

* Implemented Model#pk_hash. Is it really necessary?

* Deprecated Model#pkey. Implemented better Model#pk method.

* Specs and docs for Model.one_to_one, Model.one_to_many macros.

=== 0.3.0.1 (2007-10-20)

* Changed Database#fetch to return a modified dataset.

=== 0.3 (2007-10-20)

* Added stock transforms to Dataset#transform. Refactored Model.serialize.

* Added Database#logger= method for setting the database logger object.

* Fixed Model.[] to act as shortcut to Model.find when a hash is given (#71).

* Added support for old and new decimal types in MySQL adapter, and updated MYSQL_TYPES with MySQL 5.0 constants (#72).

* Implemented Database#disconnect method for all adapters.

* Fixed small bug in ArrayKeys module.

* Implemented model caching by primary key.

* Separated Model.find and Model.[] functionality. Model.find takes a filter. Model.[] is strictly for finding by primary keys.

* Enhanced Dataset#first to accept a filter block. Model#find can also now accept a filter block.

* Changed Database#[] to act as shortcut to #fetch if a string is given.

* Renamed Database#each to #fetch. If no block is given, the method returns an enumerator.

* Changed Dataset#join methods to correctly literalize values in join conditions (#70).

* Fixed #filter with ranges to correctly literalize field names (#69).

* Implemented Database#each method for quickly retrieving records with arbitrary SQL (thanks Aman Gupta).

* Fixed bug in postgres adapter where a LiteralString would be literalized as a regular String.

* Fixed SQLite insert with subquery (#68).

* Reverted back to hashes as default mode. Added Sequel.use_array_tuples and Sequel.use_hash_tuples methods.

* Fixed problem with arrays with keys when using #delete.

* Implemented ArrayKeys as substitute for ArrayFields.

* Added Dataset#each_hash method.

* Rewrote SQLite::Database#transaction to use sqlite3-ruby library implementation of transactions.

* Fixed Model.destroy_all to work correctly in cases where no before_destroy hook is defined and an after_destroy hook is defined.

* Restored Model.has_hooks? implementation.

* Changed Database#<< to strip comments and whitespace only when an array is given.

* Changed Schema::Generator#primary_key to accept calls with the type argument omitted.

* Hooks can now be prepended or appended by choice.

* Changed Model.subset to define filter method on the underlying dataset instead of the model class.

* Fixed Dataset#transform to work with array fields.

* Added Dataset#to_csv method.

* PrettyTable can now extract column names from arrayfields.

* Converted ado, dbi, odbc adapters to use arrayfields instead of hashes.

* Fixed composite key support.

* Fixed Dataset#insert_sql, update_sql to support array fields.

* Converted sqlite, mysql, postgres adapters to use arrayfields instead of hashes.

* Extended Dataset#from to auto alias sub-queries.

* Extended Dataset#from to accept hash for aliasing tables.

* Added before_update, after_update hooks.

=== 0.2.1.1 (2007-10-07)

* Added Date literalization to sqlite adapter (#60).

* Changed Model.serialize to allow calling it after the class is defined (#59).

* Fixed after_create hooks to allow calling save inside the hook (#58).

* Fixed MySQL quoting of sql functions (#57).

* Implemented rollback! global method for cancelling transactions in progress.

* Fixed =~ operator in Sequelizer.

* Fixed ODBC::Dataset#fetch_rows (thanks Dusty).

* Renamed Model.recreate_table to create_table!. recreate_table is deprecated and will issue a warning (#56).

=== 0.2.1 (2007-09-24)

* Added default implementation of Model.primary_key_hash.

* Fixed Sequel::Model() to set dataset for inherited classes.

* Rewrote Model.serialize to use Dataset#transform.

* Implemented Dataset#transform.

* Added gem spec for Windows (without ParseTree dependency).

* Added support for dynamic strings in Sequelizer (#49).

* Query branch merged into trunk.

* Implemented self-changing methods.

* Add support for ternary operator to Sequelizer.

* Fixed sequelizer to evaluate expressions if they don't involve symbols or literal strings.

* Added protection against using #each, #delete, #insert, #update inside query blocks.

* Improved Model#method_missing to deal with invalid attributes.

* Implemented Dataset#query.

* Added Dataset#group_by as alias for Dataset#group.

* Added Dataset#order_by as alias for Dataset#order.

* More model refactoring. Added support for composite keys.

* Added Dataset#empty? method (#46).

* Fixed Symbol#to_field_name to support names with numbers and upper-case characters (#45).

* Added install_no_doc rake task.

* Partial refactoring of model code.

* Refactored dataset-model association and added Dataset#set_row_filter method.

* Added support for case-sensitive regexps to mysql adapter.

* Changed mysql adapter to support encoding option as well.

* Added charset/encoding option to postgres adapter.

* Implemented Model.serialize (thanks Aman Gupta.)

* Changed Model.create to INSERT DEFAULT VALUES instead of (id) VALUES (null) (brings back #41.)

* Fixed Model.new to work without arguments.

* Added Model.no_primary_key method to allow models without primary keys.

* Added Model#this method (#42 thanks Duane Johnson).

* Fixed Dataset#insert_sql to use DEFAULT VALUES clause if argument is an empty hash.

* Fixed Model.create to work correctly when no argument is passed (#41).

=== 0.2.0.2 (2007-09-07)

* Dataset#insert can now accept subqueries.

* Changed Migrator.apply to return the version.

* Changed Sequel::Model() to cache intermediate classes so descendant classes can be reopened (#39).

* Added :charset option to MySQL adapter (#40).

* Fixed Dataset#exclude to add parens around NOT expression (#38).

* Fixed use of sub-queries with all comparison operators in block filters (#38).

* Fixed arithmetic expressions in block filters to not be literalized.

* Changed Symbol#method_missing to return LiteralString.

* Changed PrettyTable to right-align numbers.

* Fixed Model.create_table (thanks Duane Johnson.)

=== 0.2.0.1 (2007-09-04)

* Improved support for invoking methods with inline procs inside block filters.

=== 0.2.0 (2007-09-02)

* Fixed Model.drop_table (thanks Duane Johnson.)

* Dataset#each can now return rows for arbitrary SQL by specifying :sql option.

* Added spec for postgres adapter.

* Fixed Model.method_missing to work with new SQL generation.

* Fixed #compare_expr to support regexps.

* Fixed postgres, mysql adapters to support regexps.

* More specs for block filters. Updated README.

* Added support for globals and $X macros in block filters.

* Fixed Sequelizer to not fail if ParseTree or Ruby2Ruby gems are missing.

* Renamed String#expr into String#lit (#expr should be deprecated in future versions).

* Renamed Sequel::ExpressionString into LiteralString.

* Fixed Symbol#[] to return an ExpressionString, so as not to be literalized.

* Renamed Dataset::Expressions to Dataset::Sequelizer.

* Renamed Expressions#format_re_expression to match_expr.

* Renamed Expressions#format_eq_expression to compare_expr.

* Added support for Regexp in MySQL adapter.

* Refactored Regexp expressions into a separate #format_re_expression method.

* Added support for arithmetic in proc filters.

* Added support for nested proc expressions, more specs.

* Added support for SQL function using symbols, e.g. :sum[:x].

* Fixed deadlock bug in ConnectionPool.

* Removed deprecated old expressions.rb.

* Rewrote Proc filter feature using ParseTree.

* Added support for additional functions on columns using Symbol#method_missing.

* Added support for supplying filter block to DB#[] method, to allow stuff like DB[:nodes] {:path =~ /^icex1/}.

=== 0.1.9.12 (2007-08-26)

* Added spec for PrettyTable.

* Added specs for Schema::Generator and Model (#36 thanks technoweenie).

* Fixed Sequel::Model.set_schema (#36 thanks technoweenie.)

* Added support for no options on Schema::Generator#foreign_key (#36 thanks technoweenie.)

* Implemented (restored?) Schema::Generator#primary_key_name (#36 thanks technoweenie.)

* Better spec code coverage.

=== 0.1.9.11 (2007-08-24)

* Changed Dataset#set_model to allow supplying additional arguments to the model's initialize method (#35). Thanks Sunny Hirai.

=== 0.1.9.10 (2007-08-22)

* Changed schema generation code to generate separate statements for CREATE TABLE and each CREATE INDEX (#34).

* Refactored Dataset::SQL#field_name for better support of different field quoting standards by specific adapters.

* Added #current_page_record_count for paginated datasets.

* Removed Database#literal and included Dataset::SQL instead.

* Sequel::Dataset:SQL#field_name can now take a hash (as well as #select and any method that uses #field_name) for aliasing column names.  E.g. DB[:test].select(:_qqa => 'Date').sql #=> 'SELECT _qqa AS Date FROM test'.

* Moved SingleThreadedPool to lib/sequel/connection_pool.rb.

* Changed SQLite::Dataset to return affected rows for #delete and #update (#33).

* ADO adapter: Added use of Enumerable for Recordset#Fields, playing it safe and moving to the first row before getting results, and changing the auto_increment constant to work for MSSQL.

=== 0.1.9.9 (2007-08-18)

* New ADO adapter by cdcarter (#31).

* Added automatic column aliasing to #avg, #sum, #min and #max (#30).

* Fixed broken Sequel::DBI::Dataset#fetch_rows (#29 thanks cdcarter.)

=== 0.1.9.8 (2007-08-15)

* Fixed DBI adapter.

=== 0.1.9.7 (2007-08-15)

* Added support for executing batch statements in sqlite adapter.

* Changed #current_page_record_range to return 0..0 for an invalid page.

* Fixed joining of aliased tables.

* Improved Symbol#to_field_name to prevent false positives.

* Implemented Dataset#multi_insert with :commit_every option.

* More docs for Dataset#set_model.

* Implemented automatic creation of convenience methods for each adapter (e.g. Sequel.sqlite etc.)

=== 0.1.9.6 (2007-08-13)

* Refactored schema definition code. Gets rid of famous primary_key problem as well as other issues (e.g. issue #22).

* Added #pagination_record_count, #page_range and #current_page_record_range for paginated datasets.

* Changed MySQL adapter to automatically reconnect (issue #26).

* Changed Sequel() to accept variable arity.

* Added :elements option to column definition, in order to support ENUM and SET types.

=== 0.1.9.5 (2007-08-12)

* Fixed migration docs.

* Removed dependency on PGconn in Schema class.

=== 0.1.9.4 (2007-08-11)

* Added Sequel.dbi convenience method for using DBI connection strings to open DBI databases.

=== 0.1.9.3 (2007-08-10)

* Added support for specifying field size in schema definitions (thanks Florian Aßmann.)

* Added migration code based on work by Florian Aßmann.

* Reintroduced metaid dependency. No need to keep a local copy of it.

=== 0.1.9.2 (2007-07-24)

* Removed metaid dependency. Re-factored requires in lib/sequel.rb.

=== 0.1.9.1 (2007-07-22)

* Improved robustness of MySQL::Dataset#field_name.

* Added Sequel.single_threaded= convenience method.

=== 0.1.9 (2007-07-21)

* Fixed #update_sql and #insert_sql to support field quoting by calling #field_name.

* Implemented automatic data type conversion in mysql adapter.

* Added support for boolean literals in mysql adapter.

* Added support for ORDER and LIMIT clauses in UPDATE statements in mysql adapter.

* Implemented correct field quoting (using back-ticks) in mysql adapter.

* Wrote basic MySQL spec.

* Fixd MySQL::Dataset to return correct data types with symbols as hash keys.

* Removed discunctional MySQL::Database#transaction.

* Added support for single threaded operation.

* Fixed bug in Dataset#format_eq_expression where Range objects would not be literalized correctly.

* Added parens around postgres LIKE expressions using regexps.

=== 0.1.8 (2007-07-10)

* Implemented Dataset#columns for retrieving the columns in the result set.

* Updated Model with changes to how model-associated datasets work.

* Beefed-up specs. Coverage is now at 95.0%.

* Added support for polymorphic datasets.

* The adapter dataset interface was simplified and standardized. Only four methods need be overriden: fetch_rows, update, insert and delete.

* The Dataset class was refactored. The bulk of the dataset code was moved into separate modules.

* Renamed Dataset#hash_column to Dataset#to_hash.

* Added some common pragmas to sqlite adapter.

* Added Postgres::Dataset#analyze for EXPLAIN ANALYZE queries.

* Fixed broken Postgres::Dataset#explain.

=== 0.1.7

* Removed db.synchronize wrapping calls in sqlite adapter.

* Implemented Model.join method to restrict returned columns to the model table (thanks Pedro Gutierrez).

* Implemented Dataset#paginate method.

* Fixed after_destroy hook.

* Improved Dataset#first and #last to accept a filter hash.

* Added Dataset#[]= method.

* Added Sequel() convenience method.

* Fixed Dataset#first to include a LIMIT clause for a single record.

* Small fix to Postgres driver to return a primary_key value for the inserted record if it is specified in the insertion values (thanks Florian Aßmann and Pedro Gutierrez).

* Fixed Symbol#DESC to support qualified notation (thanks Pedro Gutierrez).

=== 0.1.6

* Fixed Model#method_missing to raise for an invalid attribute.

* Fixed PrettyTable to print model objects (thanks snok.)

* Fixed ODBC timestamp conversion to return DateTime rather than Time object (thanks snok.)

* Fixed Model.method_missing (thanks snok.)

* Model.method_missing now creates stubs for calling Model.dataset methods. Methods like Model.each etc are removed.

* Changed default join type to INNER JOIN (thanks snok.)

* Added support for literal expressions, e.g. DB[:items].filter(:col1 => 'col2 - 10'.expr).

* Added Dataset#and.

* SQLite adapter opens a memory DB if no database is specified, e.g. Sequel.open 'sqlite:/'.

* Added Dataset#or, pretty nifty.

=== 0.1.5

* Fixed Dataset#join to support multiple joins. Added #left_outer_join, #right_outer_join, #full_outer_join, #inner_join methods.

=== 0.1.4

* Added String#split_sql.

* Implemented Array#to_sql and String#to_sql. Database#to_sql can now take an array of strings and convert into an SQL string. Comments and excessive white-space are removed.

* Improved Schema generator to support data types as method names:
  DB.create_table :test do
    integer :abc
    text :def
    ...
  end

* Implemented ODBC adapter.

=== 0.1.3

* Implemented DBI adapter.

* Refactored database connection code. Now handled through Database#connect.

=== 0.1.2

* The first opened database is automatically assigned to to Model.db.

* Removed SequelConnectionError. Exception class errors are converted to RuntimeError.

* Added support for UNION, INTERSECT and EXCEPT set operations.

* Fixed Dataset#single_record to return nil if no record is found.

* Updated specs to conform to RSpec 1.0.

* Added Model#find_or_create method.

* Fixed MySQL::Dataset#query_single (thanks Dries Harnie.)

* Added Model.subset method. Fixed Model.filter and Model.exclude to accept blocks.

* Added Database#uri method.

* Refactored and removed deprecated code in postgres adapter.

===0.1.1

* More documentation for Dataset.

* Added Dataset#size as alias to Dataset#count.

* Changed Database#<< to call execute (instead of being an alias). Thus it will work for descendants as well.

* Fixed Sequel.open to accept variable arity.

* Refactored Model#refresh, Model.create. Removed Model#reload.

* Refactored Model hooks.

* Cleaned up Dataset API.

=== 0.1.0

* Changed Database#create_table to only accept a block. Nobody's gonna use the other way.

* Removed Dataset#[]= method. Too confusing and not really useful.

* Fixed ConnectionPool#hold to wrap exceptions only once.

* Dataset#where_list Renamed Dataset#expression_list.

* Added support for qualified fields in Proc expressions (e.g. filter {items.id == 1}.)

* Added like? and in? Proc expression operators.

* Added require 'date' in dataset.rb. Is this a 1.8.5 thing?

* Refactored Dataset to use literal strings instead of format strings (slight performance improvement and better readability.)

* Added support for literalizing Date objects.

* Refactored literalization of Time objects.

=== 0.0.20

* Refactored Dataset where clause construction to use expressions.

* Implemented Proc expressions (adapted from a great idea by Sam Smoot.)

* Fixed Model#map.

* Documentation for ConnectionPool.

* Specs for Database.

=== 0.0.19

* More specs for Dataset.

* Fixed Dataset#invert_order to work correctly with strings.

* Fixed Model#== to check equality of values.

* Added Model#exclude and Model#order.

* Fixed Dataset#order and Dataset#group to behave correctly when supplied with qualified field name symbols.

* Removed Database#literal. Shouldn't have been there.

* Added SQLite::Dataset#explain. Returns an array of opcode hashes.

* Specs for ConnectionPool.

=== 0.0.18

* Implemented SequelError and SequelConnectionError classes. ConnectionPool#hold now catches any connection errors and reraises them SequelConnectionError.

* Removed duplication in Database#[].

* :from and :select options are now always arrays (patch by Alex Bradbury.)

* Fixed Dataset#exclude to work correctly (patch and specs by Alex Bradbury.)

=== 0.0.17

* Fixed Postgres::Database#tables to return table names as symbols (caused problem when using Database#table_exists?).

* Fixed Dataset#from to have variable arity, like Dataset#select and Dataset#where (patch by Alex Bradbury.)

* Added support for GROUP BY and HAVING clauses (patches by Alex Bradbury.) Refactored Dataset#filter.

* More specs.

* Refactored Dataset#where for better composability.

* Added Dataset#[]= method.

* Added support for DISTINCT and OFFSET clauses (patches by Alex Bradbury.) Dataset#limit now accepts ranges. Added Dataset#uniq and distinct methods.

=== 0.0.16

* More documentation.

* Added support for subqueries in Dataset#literal.

* Added support for Model.all_by_XXX methods through Model.method_missing.

* Added basic SQL logging to Database.

* Added Enumerable#send_each convenience method.

* Changed Dataset#destroy to return the number of deleted records.

=== 0.0.15

* Improved Dataset#insert_sql to allow arrays as well as hashes.

* Database#drop_table now accepts a list of table names.

* Added Model#id to to return the id column.

=== 0.0.14

* Fixed Model's attribute accessors (hopefully for the last time).

* Changed Model.db and Model.db= to allow different databases for different model classes.

* Fixed bug in aggregate methods (max, min, etc) for datasets using record classes.

=== 0.0.13

* Fixed Model#method_missing to do both find, filter and attribute accessors. duh.

* Fixed bug in Dataset#literal when quoting arrays of strings (thanks Douglas Koszerek.)

=== 0.0.12

* Model#save now correctly performs an INSERT for new objects.

* Added Model#reload for reloading an object from the database.

* Added Dataset#naked method for getting a version of a dataset that fetches records as hashes.

* Implemented attribute accessors for column values ala ActiveRecord models.

* Fixed filtering using nil values (e.g. dataset.filter(:parent_id => nil)).

=== 0.0.11

* Renamed Model.schema to Model.set_schema and Model.get_schema to Model.schema.

* Improved Model class to allow descendants of model clases (thanks Pedro Gutierrez.)

* Removed require 'postgres' in schema.rb (thanks Douglas Koszerek.)

=== 0.0.10

* Added some examples.

* Added Dataset#print method for pretty-printing tables.

=== 0.0.9

* Fixed Postgres::Database#tables and #locks methods.

* Added PGconn#last_insert_id method that should support all 7.x and 8.x versions of Postgresql.

* Added Dataset#exists method for EXISTS where clauses.

* Changed behavior of Dataset#literal to regard symbols as field names.

* Refactored and DRY'd Dataset#literal and overrides therof. Added support for subqueries in where clause.

=== 0.0.8

* Fixed Dataset#reverse_order to provide chainability. This method can be called without arguments to invert the current order or with arguments to provide a descending order.

* Fixed literal representation of literals in SQLite adapter (thanks Christian Neukirchen!) 

* Refactored insert code in Postgres adapter (in preparation for fetching the last insert id for pre-8.1 versions).

=== 0.0.7

* Fixed bug in Model.schema, duh!

=== 0.0.6

* Added Dataset#sql as alias to Dataset#select_sql.

* Dataset#where and Dataset#exclude can now be used for refining dataset conditions, enabling stuff like posts.where(:title => 'abcdef').exclude(:user_id => 3).

* Implemented Dataset#exclude method.

* Added Sequel::Schema#auto_primary_key method for setting an automatic primary key to be added to every table definition. Changed the schema generator to not define a primary key by default.

* Changed Sequel::Database#table_exists? to rely on the tables method if it is available.

* Implemented SQLite::Database#tables.

=== 0.0.5

* Added Dataset#[] method. Refactored Model#find and Model#[].

* Renamed Pool#conn_maker to Pool#connection_proc.

* Added automatic require 'sequel' to all adapters for convenience.

=== 0.0.4

* Added preliminary MySQL support.

* Code cleanup.

=== 0.0.3

* Add Dataset#sum method.

* Added support for exclusive ranges (thanks Christian Neukirchen.)

* Added sequel console for quick'n'dirty access to databases.

* Fixed small bug in Dataset#qualified_field_name for better join support.

=== 0.0.2

* Added Sequel.open as alias to Sequel.connect.

* Refactored Dataset#where_equal_condition into Dataset#where_condition, allowing arrays and ranges, e.g. posts.filter(:stamp => (3.days.ago)..(1.day.ago)), or posts.filter(:category => ['ruby', 'postgres', 'linux']).

* Added Model#[]= method for changing column values and Model#save 
method for saving them.

* Added Dataset#destroy for deleting each record individually as support for models. Renamed Model#delete to Model#destroy (and Model#destroy_all) ala ActiveRecord.

* Refactored Dataset#first and Dataset#last code. These methods can now accept the number of records to fetch.

=== 0.0.1

* More documentation for Dataset.

* Renamed Database#query to Database#dataset.

* Added Dataset#insert_multiple for inserting multiple records.

* Added Dataset#<< as shorthand for inserting records.

* Added Database#<< method for executing arbitrary SQL.

* Imported Sequel code.


== Sequel::Model CHANGELOG 0.1 - 0.5.0.2

=== 0.5.0.2 (2008-03-12)

* More fixes for Model.associate to accept strings and symbols as class references.

=== 0.5.0.1 (2008-03-09)

* Fixed Model.associate to accept class and class name in :class option.

=== 0.5 (2008-03-08)

* Merged new associations branch into trunk.

* Rewrote RDoc for associations.

* Added has_and_belongs_to_many alias for many_to_many.

* Added support for optional dataset block.

* Added :order option to order association datasets.

* Added :cache option to return and cache array of objects for association.

* Changed one_to_many, many_to_many associations to return dataset by default.

* Added has_many, belongs_to aliases.

* Refactored associations code.

* Added deprecations for old-style relations.

* Completed specs for new associations code.

* New associations code by Jeremy Evans (replaces relations code.)

=== 0.4.2 (2008-02-29)

* Fixed one_to_many implicit key to work correctly for namespaced classes (#167).

* Fixed Model.db= to affect the underlying dataset (#183).

* Fixed Model.implicit_table_name to disregard namespaces.

=== 0.4.1 (2008-02-10)

* Implemented Model#inspect (#151).

* Changed Model#method_missing to short-circuit and bypass checking #columns if the values hash already contains the relevant column (#150).

* Updated to reflect changes in sequel_core (Dataset#clone_merge renamed to Dataset#clone).

=== 0.4 (2008-02-05)

* Fixed Model#set to work with string keys (#143).

* Fixed Model.create to correctly initialize instances marked as new (#135).

* Fixed Model#initialize to convert string keys into symbol keys. This also fixes problem with validating objects initialized with string keys (#136).

=== 0.3.3 (2008-01-25)

* Finalized support for virtual attributes.

=== 0.3.2.1 (2008-01-24)

* Fixed Model.dataset to correctly set the dataset if using implicit naming or inheriting the superclass dataset (thanks celldee).

=== 0.3.2 (2008-01-24)

* Added Model#update_with_params method with support for virtual attributes and auto-filtering of unrelated parameters, and changed Model.create_with_params to support virtual attributes (#128).

* Cleaned up gem spec (#132).

* Removed validations code. Now relying on validations in assistance gem.

=== 0.3.1 (2008-01-21)

* Changed Model.dataset to use inflector to pluralize the class name into the table name. Works in similar fashion to table names in AR or DM.

=== 0.3 (2008-01-18)

* Implemented Validatable::Errors class.

* Added Model#reload as alias to Model#refresh.

* Changed Model.create to accept a block (#126).

* Rewrote validations.

* Fixed Model#initialize to accept nil values (#115).

=== 0.2 (2008-01-02)

* Removed deprecated Model.recreate_table method.

* Removed deprecated :class and :on options from one_to_many macro.

* Removed deprecated :class option from one_to_one macro.

* Removed deprecated Model#pkey method.

* Changed dependency to sequel_core.

* Removed examples from sequel core.

* Additional specs. We're now at 100% coverage.

* Refactored hooks code. Hooks are now inheritable, and can be defined by supplying a block or a method name, or by overriding the hook instance method. Hook chains can now be broken by returning false (#111, #112).

=== 0.1 (2007-12-30)

* Moved model code from sequel into separate model sub-project.<|MERGE_RESOLUTION|>--- conflicted
+++ resolved
@@ -1,4 +1,3 @@
-<<<<<<< HEAD
 === HEAD
 
 * Add a Tree plugin for treating model objects as being part of a tree (jeremyevans, mwlang)
@@ -7,22 +6,18 @@
 
 * Add a List plugin for treating model objects as being part of a list (jeremyevans, aemadrid)
 
+* Don't attempt to use class polymorphism in the class_table_inheritance plugin if no cti_key is defined (jeremyevans)
+
+* Add a XmlSerializer plugin for serializing/deserializing model objects to/from XML (jeremyevans)
+
+* Add a JsonSerializer plugin for serializing/deserializing model objects to/from JSON (jeremyevans)
+
+* Handle unsigned integers in the schema dumper (jeremyevans)
+
+=== 3.12.1 (2010-06-09)
+
 * Make :encoding option work on MySQL even if config file specifies different encoding (jeremyevans) (#300)
 
-* Don't attempt to use class polymorphism in the class_table_inheritance plugin if no cti_key is defined (jeremyevans)
-
-* Add a XmlSerializer plugin for serializing/deserializing model objects to/from XML (jeremyevans)
-
-* Add a JsonSerializer plugin for serializing/deserializing model objects to/from JSON (jeremyevans)
-
-* Handle unsigned integers in the schema dumper (jeremyevans)
-
-=======
-=== 3.12.1 (2010-06-09)
-
-* Make :encoding option work on MySQL even if config file specifies different encoding (jeremyevans) (#300)
-
->>>>>>> 73046946
 === 3.12.0 (2010-06-01)
 
 * Add a :deferrable option to foreign_key for creating deferrable foreign keys (hydrow)
