# The schema_dumper extension supports dumping tables and indexes
# in a Sequel::Migration format, so they can be restored on another
# database (which can be the same type or a different type than
# the current database).  The main interface is through
# Sequel::Database#dump_schema_migration.
#
# To load the extension:
#
#   Sequel.extension :schema_dumper

module Sequel
  class Database
    # Dump foreign key constraints for all tables as a migration. This complements
    # the :foreign_keys=>false option to dump_schema_migration. This only dumps
    # the constraints (not the columns) using alter_table/add_foreign_key with an
    # array of columns.
    #
    # Note that the migration this produces does not have a down
    # block, so you cannot reverse it.
    def dump_foreign_key_migration(options={})
      ts = tables(options)
      <<END_MIG
Sequel.migration do
  up do
#{ts.sort_by{|t| t.to_s}.map{|t| dump_table_foreign_keys(t)}.reject{|x| x == ''}.join("\n\n").gsub(/^/o, '    ')}
  end
end
END_MIG
    end

    # Dump indexes for all tables as a migration.  This complements
    # the :indexes=>false option to dump_schema_migration. Options:
    # * :same_db - Create a dump for the same database type, so
    #   don't ignore errors if the index statements fail.
    # * :index_names - If set to false, don't record names of indexes. If
    #   set to :namespace, prepend the table name to the index name if the
    #   database does not use a global index namespace.
    def dump_indexes_migration(options={})
      ts = tables(options)
      <<END_MIG
Sequel.migration do
  up do
#{ts.sort_by{|t| t.to_s}.map{|t| dump_table_indexes(t, :add_index, options)}.reject{|x| x == ''}.join("\n\n").gsub(/^/o, '    ')}
  end
  
  down do
#{ts.sort_by{|t| t.to_s}.reverse.map{|t| dump_table_indexes(t, :drop_index, options)}.reject{|x| x == ''}.join("\n\n").gsub(/^/o, '    ')}
  end
end
END_MIG
    end

    # Return a string that contains a Sequel::Migration subclass that when
    # run would recreate the database structure. Options:
    # * :same_db - Don't attempt to translate database types to ruby types.
    #   If this isn't set to true, all database types will be translated to
    #   ruby types, but there is no guarantee that the migration generated
    #   will yield the same type.  Without this set, types that aren't
    #   recognized will be translated to a string-like type.
    # * :foreign_keys - If set to false, don't dump foreign_keys
    # * :indexes - If set to false, don't dump indexes (they can be added
    #   later via dump_index_migration).
    # * :index_names - If set to false, don't record names of indexes. If
    #   set to :namespace, prepend the table name to the index name.
    def dump_schema_migration(options={})
      options = options.dup
      if options[:indexes] == false && !options.has_key?(:foreign_keys)
        # Unless foreign_keys option is specifically set, disable if indexes
        # are disabled, as foreign keys that point to non-primary keys rely
        # on unique indexes being created first
        options[:foreign_keys] = false
      end

      ts = sort_dumped_tables(tables(options), options)
      skipped_fks = if sfk = options[:skipped_foreign_keys]
        # Handle skipped foreign keys by adding them at the end via
        # alter_table/add_foreign_key.  Note that skipped foreign keys
        # probably result in a broken down migration.
        sfka = sfk.sort_by{|table, fks| table.to_s}.map{|table, fks| dump_add_fk_constraints(table, fks.values)}
        sfka.join("\n\n").gsub(/^/o, '    ') unless sfka.empty?
      end

      <<END_MIG
Sequel.migration do
  up do
#{ts.map{|t| dump_table_schema(t, options)}.join("\n\n").gsub(/^/o, '    ')}#{"\n    \n" if skipped_fks}#{skipped_fks}
  end
  
  down do
    drop_table(#{ts.reverse.inspect[1...-1]})
  end
end
END_MIG
    end

    # Return a string with a create table block that will recreate the given
    # table's schema.  Takes the same options as dump_schema_migration.
    def dump_table_schema(table, options={})
      table = table.value.to_s if table.is_a?(SQL::Identifier)
      gen = dump_table_generator(table, options)
      commands = [gen.dump_columns, gen.dump_constraints, gen.dump_indexes].reject{|x| x == ''}.join("\n\n")
      "create_table(#{table.inspect}#{', :ignore_index_errors=>true' if !options[:same_db] && options[:indexes] != false && !gen.indexes.empty?}) do\n#{commands.gsub(/^/o, '  ')}\nend"
    end

    private
        
    # If a database default exists and can't be converted, return the string with the inspect
    # method modified so that .lit is always appended after it, only if the
    # :same_db option is used.
    def column_schema_to_ruby_default_fallback(default, options)
      if default.is_a?(String) && options[:same_db] && use_column_schema_to_ruby_default_fallback?
        default = default.to_s
        def default.inspect
          "#{super}.lit"  # core_sql use
        end
        default
      end
    end

    # Recreate the column in the passed Schema::Generator from the given name and parsed database schema.
    def recreate_column(name, schema, gen, options)
      if options[:single_pk] && schema_autoincrementing_primary_key?(schema)
        type_hash = options[:same_db] ? {:type=>schema[:db_type]} : column_schema_to_ruby_type(schema)
        [:table, :key, :on_delete, :on_update, :deferrable].each{|f| type_hash[f] = schema[f] if schema[f]}
        if type_hash == {:type=>Integer} || type_hash == {:type=>"integer"}
          gen.primary_key(name)
        else
          gen.primary_key(name, type_hash)
        end
      else
        col_opts = options[:same_db] ? {:type=>schema[:db_type]} : column_schema_to_ruby_type(schema)
        type = col_opts.delete(:type)
        col_opts.delete(:size) if col_opts[:size].nil?
        col_opts[:default] = if schema[:ruby_default].nil?
          column_schema_to_ruby_default_fallback(schema[:default], options)
        else
          schema[:ruby_default]
        end
        col_opts.delete(:default) if col_opts[:default].nil?
        col_opts[:null] = false if schema[:allow_null] == false
        if table = schema[:table]
          [:key, :on_delete, :on_update, :deferrable].each{|f| col_opts[f] = schema[f] if schema[f]}
<<<<<<< HEAD
          col_opts[:type] = type unless type == Integer || type == 'integer'
          [:foreign_key, name, table, col_opts]
=======
          gen.foreign_key(name, table, col_opts)
>>>>>>> 928414db
        else
          gen.column(name, type, col_opts)
          if (type == Integer || type == Bignum) && schema[:db_type] =~ / unsigned\z/io
            Sequel.extension :eval_inspect
            gen.check(Sequel::SQL::Identifier.new(name) >= 0)
          end
        end
      end
    end

    # Convert the column schema information to a hash of column options, one of which must
    # be :type.  The other options added should modify that type (e.g. :size).  If a
    # database type is not recognized, return it as a String type.
    def column_schema_to_ruby_type(schema)
      case t = schema[:db_type].downcase
      when /\A(medium|small)?int(?:eger)?(?:\((\d+)\))?( unsigned)?\z/o
        if !$1 && $2 && $2.to_i >= 10 && $3
          # Unsigned integer type with 10 digits can potentially contain values which
          # don't fit signed integer type, so use bigint type in target database.
          {:type=>Bignum}
        else
          {:type=>Integer}
        end
      when /\Atinyint(?:\((\d+)\))?(?: unsigned)?\z/o
        {:type =>schema[:type] == :boolean ? TrueClass : Integer}
      when /\Abigint(?:\((?:\d+)\))?(?: unsigned)?\z/o
        {:type=>Bignum}
      when /\A(?:real|float|double(?: precision)?)\z/o
        {:type=>Float}
      when 'boolean'
        {:type=>TrueClass}
      when /\A(?:(?:tiny|medium|long|n)?text|clob)\z/o
        {:type=>String, :text=>true}
      when 'date'
        {:type=>Date}
      when /\A(?:small)?datetime\z/o
        {:type=>DateTime}
      when /\Atimestamp(?:\((\d+)\))?(?: with(?:out)? time zone)?\z/o
        {:type=>DateTime, :size=>($1.to_i if $1)}
      when /\Atime(?: with(?:out)? time zone)?\z/o
        {:type=>Time, :only_time=>true}
      when /\An?char(?:acter)?(?:\((\d+)\))?\z/o
        {:type=>String, :size=>($1.to_i if $1), :fixed=>true}
      when /\A(?:n?varchar|character varying|bpchar|string)(?:\((\d+)\))?\z/o
        {:type=>String, :size=>($1.to_i if $1)}
      when /\A(?:small)?money\z/o
        {:type=>BigDecimal, :size=>[19,2]}
      when /\A(?:decimal|numeric|number)(?:\((\d+)(?:,\s*(\d+))?\))?\z/o
        s = [($1.to_i if $1), ($2.to_i if $2)].compact
        {:type=>BigDecimal, :size=>(s.empty? ? nil : s)}
      when /\A(?:bytea|(?:tiny|medium|long)?blob|(?:var)?binary)(?:\((\d+)\))?\z/o
        {:type=>File, :size=>($1.to_i if $1)}
      when /\A(?:year|(?:int )?identity)\z/o
        {:type=>Integer}
      else
        {:type=>String}
      end
    end

    # For the table and foreign key metadata array, return an alter_table
    # string that would add the foreign keys if run in a migration.
    def dump_add_fk_constraints(table, fks)
      sfks = "alter_table(#{table.inspect}) do\n"
      sfks << Schema::Generator.new(self) do
        fks.sort_by{|fk| fk[:columns].map{|c| c.to_s}}.each do |fk|
          foreign_key fk[:columns], fk
        end
      end.dump_constraints.gsub(/^foreign_key /, '  add_foreign_key ')
      sfks << "\nend"
    end

    # For the table given, get the list of foreign keys and return an alter_table
    # string that would add the foreign keys if run in a migration.
    def dump_table_foreign_keys(table, options={})
      begin
        fks = foreign_key_list(table, options).sort_by{|fk| fk[:columns].map{|c| c.to_s}}
      rescue Sequel::NotImplemented
        return ''
      end

      if fks.empty?
        ''
      else
        dump_add_fk_constraints(table, fks)
      end
    end

    # Return a Schema::Generator object that will recreate the
    # table's schema.  Takes the same options as dump_schema_migration.
    def dump_table_generator(table, options={})
      table = table.value.to_s if table.is_a?(SQL::Identifier)
      raise(Error, "must provide table as a Symbol, String, or Sequel::SQL::Identifier") unless [String, Symbol].any?{|c| table.is_a?(c)}
      s = schema(table).dup
      pks = s.find_all{|x| x.last[:primary_key] == true}.map{|x| x.first}
      options = options.merge(:single_pk=>true) if pks.length == 1
      m = method(:recreate_column)
      im = method(:index_to_generator_opts)

      if options[:indexes] != false
        begin
          indexes = indexes(table).sort_by{|k,v| k.to_s}
        rescue Sequel::NotImplemented
          nil
        end
      end

      if options[:foreign_keys] != false
        begin
          fk_list = foreign_key_list(table)
          
          if (sfk = options[:skipped_foreign_keys]) && (sfkt = sfk[table])
            fk_list.delete_if{|fk| sfkt.has_key?(fk[:columns])}
          end

          composite_fks, single_fks = fk_list.partition{|h| h[:columns].length > 1}
          fk_hash = {}

          single_fks.each do |fk|
            column = fk.delete(:columns).first
            fk.delete(:name)
            fk_hash[column] = fk
          end

          s = s.map do |name, info|
            if fk_info = fk_hash[name]
              [name, fk_info.merge(info)]
            else
              [name, info]
            end
          end
        rescue Sequel::NotImplemented
          nil
        end
      end

      Schema::Generator.new(self) do
        s.each{|name, info| m.call(name, info, self, options)}
        primary_key(pks) if !@primary_key && pks.length > 0
        indexes.each{|iname, iopts| send(:index, iopts[:columns], im.call(table, iname, iopts, options))} if indexes
        composite_fks.each{|fk| send(:foreign_key, fk[:columns], fk)} if composite_fks
      end
    end

    # Return a string that containing add_index/drop_index method calls for
    # creating the index migration.
    def dump_table_indexes(table, meth, options={})
      begin
        indexes = indexes(table).sort_by{|k,v| k.to_s}
      rescue Sequel::NotImplemented
        return ''
      end
      im = method(:index_to_generator_opts)
      gen = Schema::Generator.new(self) do
        indexes.each{|iname, iopts| send(:index, iopts[:columns], im.call(table, iname, iopts, options))}
      end
      gen.dump_indexes(meth=>table, :ignore_errors=>!options[:same_db])
    end

    # Convert the parsed index information into options to the Generators index method. 
    def index_to_generator_opts(table, name, index_opts, options={})
      h = {}
      if options[:index_names] != false && default_index_name(table, index_opts[:columns]) != name.to_s
        if options[:index_names] == :namespace && !global_index_namespace?
          h[:name] = "#{table}_#{name}".to_sym
        else
          h[:name] = name
        end
      end
      h[:unique] = true if index_opts[:unique]
      h
    end

    # Sort the tables so that referenced tables are created before tables that
    # reference them, and then by name.  If foreign keys are disabled, just sort by name.
    def sort_dumped_tables(tables, options={})
      sort_topologically = if options[:foreign_keys] != false
        begin
          foreign_key_list(:some_table_that_does_not_exist)
          true
        rescue Sequel::NotImplemented
          false
        rescue
          true
        end
      end

      if sort_topologically
        table_fks = {}
        tables.each{|t| table_fks[t] = foreign_key_list(t)}
        # Remove self referential foreign keys, not important when sorting.
        table_fks.each{|t, fks| fks.delete_if{|fk| fk[:table] == t}}
        tables, skipped_foreign_keys = sort_dumped_tables_topologically(table_fks, [])
        options[:skipped_foreign_keys] = skipped_foreign_keys
        tables
      else
        tables.sort_by{|t| t.to_s}
      end
    end

    # Do a topological sort of tables, so that referenced tables
    # come before referencing tables.  Returns an array of sorted
    # tables and a hash of skipped foreign keys.  The hash will be
    # empty unless there are circular dependencies.
    def sort_dumped_tables_topologically(table_fks, sorted_tables)
      skipped_foreign_keys = {}

      until table_fks.empty? 
        this_loop = []

        table_fks.each do |table, fks|
          fks.delete_if{|fk| !table_fks.has_key?(fk[:table])}
          this_loop << table if fks.empty?
        end

        if this_loop.empty?
          # No tables were changed this round, there must be a circular dependency.
          # Break circular dependency by picking the table with the least number of
          # outstanding foreign keys and skipping those foreign keys.
          # The skipped foreign keys will be added at the end of the
          # migration.
          skip_table, skip_fks = table_fks.sort_by{|table, fks| [fks.length, table.to_s]}.first
          skip_fks_hash = skipped_foreign_keys[skip_table] = {}
          skip_fks.each{|fk| skip_fks_hash[fk[:columns]] = fk}
          this_loop << skip_table
        end

        # Add sorted tables from this loop to the final list
        sorted_tables.concat(this_loop.sort_by{|t| t.to_s})

        # Remove tables that were handled this loop
        this_loop.each{|t| table_fks.delete(t)}
      end

      [sorted_tables, skipped_foreign_keys]
    end
    
    # Don't use the "...".lit fallback on MySQL, since the defaults it uses aren't
    # valid literal SQL values.
    def use_column_schema_to_ruby_default_fallback?
      database_type != :mysql
    end
  end

  module Schema
    class Generator
      # Dump this generator's columns to a string that could be evaled inside
      # another instance to represent the same columns
      def dump_columns
        strings = []
        cols = columns.dup
        cols.each do |x|
          x.delete(:on_delete) if x[:on_delete] == :no_action
          x.delete(:on_update) if x[:on_update] == :no_action
        end
        if pkn = primary_key_name
          cols.delete_if{|x| x[:name] == pkn}
          pk = @primary_key.dup
          pkname = pk.delete(:name)
          @db.serial_primary_key_options.each{|k,v| pk.delete(k) if v == pk[k]}
          strings << "primary_key #{pkname.inspect}#{opts_inspect(pk)}"
        end
        cols.each do |c|
          c = c.dup
          name = c.delete(:name)
          strings << if table = c.delete(:table)
            c.delete(:type) if c[:type] == Integer || c[:type] == 'integer'
            "foreign_key #{name.inspect}, #{table.inspect}#{opts_inspect(c)}"
          else
            type = c.delete(:type)
            opts = opts_inspect(c)
            if type.is_a?(Class)
              "#{type.name} #{name.inspect}#{opts}"
            else
              "column #{name.inspect}, #{type.inspect}#{opts}"
            end
          end
        end
        strings.join("\n")
      end

      # Dump this generator's constraints to a string that could be evaled inside
      # another instance to represent the same constraints
      def dump_constraints
        cs = constraints.map do |c|
          c = c.dup
          type = c.delete(:type)
          case type
          when :check
            raise(Error, "can't dump check/constraint specified with Proc") if c[:check].is_a?(Proc)
            name = c.delete(:name)
            if !name and c[:check].length == 1 and c[:check].first.is_a?(Hash)
              "check #{c[:check].first.inspect[1...-1]}"
            else
              "#{name ? "constraint #{name.inspect}," : 'check'} #{c[:check].map{|x| x.inspect}.join(', ')}"
            end
          when :foreign_key
            c.delete(:on_delete) if c[:on_delete] == :no_action
            c.delete(:on_update) if c[:on_update] == :no_action
            c.delete(:deferrable) unless c[:deferrable]
            cols = c.delete(:columns)
            table = c.delete(:table)
            "#{type} #{cols.inspect}, #{table.inspect}#{opts_inspect(c)}"
          else
            cols = c.delete(:columns)
            "#{type} #{cols.inspect}#{opts_inspect(c)}"
          end
        end
        cs.join("\n")
      end

      # Dump this generator's indexes to a string that could be evaled inside
      # another instance to represent the same indexes. Options:
      # * :add_index - Use add_index instead of index, so the methods
      #   can be called outside of a generator but inside a migration.
      #   The value of this option should be the table name to use.
      # * :drop_index - Same as add_index, but create drop_index statements.
      # * :ignore_errors - Add the ignore_errors option to the outputted indexes
      def dump_indexes(options={})
        is = indexes.map do |c|
          c = c.dup
          cols = c.delete(:columns)
          if table = options[:add_index] || options[:drop_index]
            "#{options[:drop_index] ? 'drop' : 'add'}_index #{table.inspect}, #{cols.inspect}#{', :ignore_errors=>true' if options[:ignore_errors]}#{opts_inspect(c)}"
          else
            "index #{cols.inspect}#{opts_inspect(c)}"
          end
        end
        is = is.reverse if options[:drop_index]
        is.join("\n")
      end

      private

      # Return a string that converts the given options into one
      # suitable for literal ruby code, handling default values
      # that don't default to a literal interpretation.
      def opts_inspect(opts)
        if opts[:default]
          opts = opts.dup
          de = case d = opts.delete(:default)
          when BigDecimal, Sequel::SQL::Blob
            "#{d.class.name}.new(#{d.to_s.inspect})"
          when DateTime, Date
            "#{d.class.name}.parse(#{d.to_s.inspect})"
          when Time
            "#{d.class.name}.parse(#{d.strftime('%H:%M:%S').inspect})"
          else
            d.inspect
          end
          ", :default=>#{de}#{", #{opts.inspect[1...-1]}" if opts.length > 0}"
        else
          ", #{opts.inspect[1...-1]}" if opts.length > 0
        end
      end
    end
  end
end<|MERGE_RESOLUTION|>--- conflicted
+++ resolved
@@ -140,12 +140,8 @@
         col_opts[:null] = false if schema[:allow_null] == false
         if table = schema[:table]
           [:key, :on_delete, :on_update, :deferrable].each{|f| col_opts[f] = schema[f] if schema[f]}
-<<<<<<< HEAD
           col_opts[:type] = type unless type == Integer || type == 'integer'
-          [:foreign_key, name, table, col_opts]
-=======
           gen.foreign_key(name, table, col_opts)
->>>>>>> 928414db
         else
           gen.column(name, type, col_opts)
           if (type == Integer || type == Bignum) && schema[:db_type] =~ / unsigned\z/io
