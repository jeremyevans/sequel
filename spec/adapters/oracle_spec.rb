--- conflicted
+++ resolved
@@ -326,7 +326,6 @@
   end
 end
 
-<<<<<<< HEAD
 describe "Clob Bound Argument Type" do
   before(:all) do
     @db = DB
@@ -348,8 +347,10 @@
     clob = "\"'[]`a0 "
     @ds.prepare(:insert, :ps_clob, {:c=>@db.adapter_scheme == :oracle ? :$c__clob : :$c}).call(:c=>clob)
     @ds.get(:c).must_equal clob
-=======
-describe "An Oracle database bind clob types params" do
+  end
+end
+
+describe "CLOB Returning Procedure" do
   before do
     DB.run <<SQL
 CREATE OR REPLACE PROCEDURE testCLOB(outParam OUT CLOB)
@@ -366,6 +367,5 @@
   it "should work correctly with output clobs" do
     res = DB.execute("begin testCLOB(:1); end;", {:arguments => [[nil, 'clob']]}) {|c| c[1].read }
     res.must_equal 'Hello World CLOB OUT parameter'
->>>>>>> a67b0bf9
-  end
-end+  end
+end if DB.adapter_scheme == :oracle